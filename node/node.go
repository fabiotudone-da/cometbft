package node

import (
	"context"
	"errors"
	"fmt"
	"net"
	"net/http"
	"time"

	"github.com/prometheus/client_golang/prometheus"
	"github.com/prometheus/client_golang/prometheus/promhttp"
	"github.com/rs/cors"

	bc "github.com/cometbft/cometbft/blocksync"
	cfg "github.com/cometbft/cometbft/config"
	cs "github.com/cometbft/cometbft/consensus"
	"github.com/cometbft/cometbft/evidence"

	"github.com/cometbft/cometbft/libs/log"
	cmtpubsub "github.com/cometbft/cometbft/libs/pubsub"
	"github.com/cometbft/cometbft/libs/service"
	mempl "github.com/cometbft/cometbft/mempool"
	"github.com/cometbft/cometbft/p2p"
	"github.com/cometbft/cometbft/p2p/pex"
	"github.com/cometbft/cometbft/proxy"
	rpccore "github.com/cometbft/cometbft/rpc/core"
	grpcserver "github.com/cometbft/cometbft/rpc/grpc/server"
	grpcprivserver "github.com/cometbft/cometbft/rpc/grpc/server/privileged"
	rpcserver "github.com/cometbft/cometbft/rpc/jsonrpc/server"
	sm "github.com/cometbft/cometbft/state"
	"github.com/cometbft/cometbft/state/indexer"
	"github.com/cometbft/cometbft/state/txindex"
	"github.com/cometbft/cometbft/state/txindex/null"
	"github.com/cometbft/cometbft/statesync"
	"github.com/cometbft/cometbft/store"
	"github.com/cometbft/cometbft/types"
	cmttime "github.com/cometbft/cometbft/types/time"
	"github.com/cometbft/cometbft/version"

	_ "net/http/pprof" //nolint: gosec
)

// Node is the highest level interface to a full CometBFT node.
// It includes all configuration information and running services.
type Node struct {
	service.BaseService

	// config
	config        *cfg.Config
	genesisDoc    *types.GenesisDoc   // initial validator set
	privValidator types.PrivValidator // local node's validator key

	// network
	transport   *p2p.MultiplexTransport
	sw          *p2p.Switch  // p2p connections
	addrBook    pex.AddrBook // known peers
	nodeInfo    p2p.NodeInfo
	nodeKey     *p2p.NodeKey // our node privkey
	isListening bool

	// services
	eventBus          *types.EventBus // pub/sub for services
	stateStore        sm.Store
	blockStore        *store.BlockStore // store the blockchain to disk
	pruner            *sm.Pruner
	bcReactor         p2p.Reactor // for block-syncing
	mempoolReactor    p2p.Reactor // for gossipping transactions
	mempool           mempl.Mempool
	stateSync         bool                    // whether the node should state sync on startup
	stateSyncReactor  *statesync.Reactor      // for hosting and restoring state sync snapshots
	stateSyncProvider statesync.StateProvider // provides state data for bootstrapping a node
	stateSyncGenesis  sm.State                // provides the genesis state for state sync
	consensusState    *cs.State               // latest consensus state
	consensusReactor  *cs.Reactor             // for participating in the consensus
	pexReactor        *pex.Reactor            // for exchanging peer addresses
	evidencePool      *evidence.Pool          // tracking evidence
	proxyApp          proxy.AppConns          // connection to the application
	rpcListeners      []net.Listener          // rpc servers
	txIndexer         txindex.TxIndexer
	blockIndexer      indexer.BlockIndexer
	indexerService    *txindex.IndexerService
	prometheusSrv     *http.Server
	pprofSrv          *http.Server
}

// Option sets a parameter for the node.
type Option func(*Node)

// CustomReactors allows you to add custom reactors (name -> p2p.Reactor) to
// the node's Switch.
//
// WARNING: using any name from the below list of the existing reactors will
// result in replacing it with the custom one.
//
//   - MEMPOOL
//   - BLOCKSYNC
//   - CONSENSUS
//   - EVIDENCE
//   - PEX
//   - STATESYNC
func CustomReactors(reactors map[string]p2p.Reactor) Option {
	return func(n *Node) {
		for name, reactor := range reactors {
			if existingReactor := n.sw.Reactor(name); existingReactor != nil {
				n.sw.Logger.Info("Replacing existing reactor with a custom one",
					"name", name, "existing", existingReactor, "custom", reactor)
				n.sw.RemoveReactor(name, existingReactor)
			}
			n.sw.AddReactor(name, reactor)
			// register the new channels to the nodeInfo
			// NOTE: This is a bit messy now with the type casting but is
			// cleaned up in the following version when NodeInfo is changed from
			// and interface to a concrete type
			if ni, ok := n.nodeInfo.(p2p.DefaultNodeInfo); ok {
				for _, chDesc := range reactor.GetChannels() {
					if !ni.HasChannel(chDesc.ID) {
						ni.Channels = append(ni.Channels, chDesc.ID)
						n.transport.AddChannel(chDesc.ID)
					}
				}
				n.nodeInfo = ni
			} else {
				n.Logger.Error("Node info is not of type DefaultNodeInfo. Custom reactor channels can not be added.")
			}
		}
	}
}

// StateProvider overrides the state provider used by state sync to retrieve trusted app hashes and
// build a State object for bootstrapping the node.
// WARNING: this interface is considered unstable and subject to change.
func StateProvider(stateProvider statesync.StateProvider) Option {
	return func(n *Node) {
		n.stateSyncProvider = stateProvider
	}
}

//------------------------------------------------------------------------------

// NewNode returns a new, ready to go, CometBFT Node.
func NewNode(ctx context.Context,
	config *cfg.Config,
	privValidator types.PrivValidator,
	nodeKey *p2p.NodeKey,
	clientCreator proxy.ClientCreator,
	genesisDocProvider GenesisDocProvider,
	dbProvider cfg.DBProvider,
	metricsProvider MetricsProvider,
	logger log.Logger,
	options ...Option,
) (*Node, error) {
	blockStore, stateDB, err := initDBs(config, dbProvider)
	if err != nil {
		return nil, err
	}

	stateStore := sm.NewStore(stateDB, sm.StoreOptions{
		DiscardABCIResponses: config.Storage.DiscardABCIResponses,
	})

	genDoc, err := genesisDocProvider()
	if err != nil {
		return nil, err
	}

	err = genDoc.ValidateAndComplete()
	if err != nil {
		return nil, fmt.Errorf("error in genesis doc: %w", err)
	}

	state, err := loadStateFromDBOrGenesisDoc(stateStore, stateDB, genDoc)
	if err != nil {
		return nil, err
	}

	csMetrics, p2pMetrics, memplMetrics, smMetrics, abciMetrics, bsMetrics, ssMetrics := metricsProvider(genDoc.ChainID)

	// Create the proxyApp and establish connections to the ABCI app (consensus, mempool, query).
	proxyApp, err := createAndStartProxyAppConns(clientCreator, logger, abciMetrics)
	if err != nil {
		return nil, err
	}

	// EventBus and IndexerService must be started before the handshake because
	// we might need to index the txs of the replayed block as this might not have happened
	// when the node stopped last time (i.e. the node stopped after it saved the block
	// but before it indexed the txs)
	eventBus, err := createAndStartEventBus(logger)
	if err != nil {
		return nil, err
	}

	indexerService, txIndexer, blockIndexer, err := createAndStartIndexerService(config,
		genDoc.ChainID, dbProvider, eventBus, logger)
	if err != nil {
		return nil, err
	}

	// If an address is provided, listen on the socket for a connection from an
	// external signing process.
	if config.PrivValidatorListenAddr != "" {
		// FIXME: we should start services inside OnStart
		privValidator, err = createAndStartPrivValidatorSocketClient(config.PrivValidatorListenAddr, genDoc.ChainID, logger)
		if err != nil {
			return nil, fmt.Errorf("error with private validator socket client: %w", err)
		}
	}

	pubKey, err := privValidator.GetPubKey()
	if err != nil {
		return nil, fmt.Errorf("can't get pubkey: %w", err)
	}

	// Determine whether we should attempt state sync.
	stateSync := config.StateSync.Enable && !onlyValidatorIsUs(state, pubKey)
	if stateSync && state.LastBlockHeight > 0 {
		logger.Info("Found local state with non-zero height, skipping state sync")
		stateSync = false
	}

	// Create the handshaker, which calls RequestInfo, sets the AppVersion on the state,
	// and replays any blocks as necessary to sync CometBFT with the app.
	consensusLogger := logger.With("module", "consensus")
	if !stateSync {
		if err := doHandshake(ctx, stateStore, state, blockStore, genDoc, eventBus, proxyApp, consensusLogger); err != nil {
			return nil, err
		}

		// Reload the state. It will have the Version.Consensus.App set by the
		// Handshake, and may have other modifications as well (ie. depending on
		// what happened during block replay).
		state, err = stateStore.Load()
		if err != nil {
			return nil, fmt.Errorf("cannot load state: %w", err)
		}
	}

	// Determine whether we should do block sync. This must happen after the handshake, since the
	// app may modify the validator set, specifying ourself as the only validator.
	blockSync := !onlyValidatorIsUs(state, pubKey)

	logNodeStartupInfo(state, pubKey, logger, consensusLogger)

	// Make MempoolReactor
	mempool, mempoolReactor := createMempoolAndMempoolReactor(config, proxyApp, state, memplMetrics, logger)

	// Make Evidence Reactor
	evidenceReactor, evidencePool, err := createEvidenceReactor(config, dbProvider, stateStore, blockStore, logger)
	if err != nil {
		return nil, err
	}

	pruner, err := createPruner(
		config,
<<<<<<< HEAD
		blockIndexer,
		txIndexer,
=======
		txIndexer,
		blockIndexer,
>>>>>>> 96f4ab8f
		stateStore,
		blockStore,
		smMetrics,
		logger.With("module", "state"),
	)
	if err != nil {
		return nil, fmt.Errorf("failed to create pruner: %w", err)
	}

	// make block executor for consensus and blocksync reactors to execute blocks
	blockExec := sm.NewBlockExecutor(
		stateStore,
		logger.With("module", "state"),
		proxyApp.Consensus(),
		mempool,
		evidencePool,
		blockStore,
		sm.BlockExecutorWithPruner(pruner),
		sm.BlockExecutorWithMetrics(smMetrics),
	)

	// Make BlocksyncReactor. Don't start block sync if we're doing a state sync first.
	bcReactor, err := createBlocksyncReactor(config, state, blockExec, blockStore, blockSync && !stateSync, logger, bsMetrics)
	if err != nil {
		return nil, fmt.Errorf("could not create blocksync reactor: %w", err)
	}

	// Make ConsensusReactor
	consensusReactor, consensusState := createConsensusReactor(
		config, state, blockExec, blockStore, mempool, evidencePool,
		privValidator, csMetrics, stateSync || blockSync, eventBus, consensusLogger,
	)

	// Set up state sync reactor, and schedule a sync if requested.
	// FIXME The way we do phased startups (e.g. replay -> block sync -> consensus) is very messy,
	// we should clean this whole thing up. See:
	// https://github.com/tendermint/tendermint/issues/4644
	stateSyncReactor := statesync.NewReactor(
		*config.StateSync,
		proxyApp.Snapshot(),
		proxyApp.Query(),
		ssMetrics,
	)
	stateSyncReactor.SetLogger(logger.With("module", "statesync"))

	nodeInfo, err := makeNodeInfo(config, nodeKey, txIndexer, genDoc, state)
	if err != nil {
		return nil, err
	}

	// Setup Transport.
	transport, peerFilters := createTransport(config, nodeInfo, nodeKey, proxyApp)

	// Setup Switch.
	p2pLogger := logger.With("module", "p2p")
	sw := createSwitch(
		config, transport, p2pMetrics, peerFilters, mempoolReactor, bcReactor,
		stateSyncReactor, consensusReactor, evidenceReactor, nodeInfo, nodeKey, p2pLogger,
	)

	err = sw.AddPersistentPeers(splitAndTrimEmpty(config.P2P.PersistentPeers, ",", " "))
	if err != nil {
		return nil, fmt.Errorf("could not add peers from persistent_peers field: %w", err)
	}

	err = sw.AddUnconditionalPeerIDs(splitAndTrimEmpty(config.P2P.UnconditionalPeerIDs, ",", " "))
	if err != nil {
		return nil, fmt.Errorf("could not add peer ids from unconditional_peer_ids field: %w", err)
	}

	addrBook, err := createAddrBookAndSetOnSwitch(config, sw, p2pLogger, nodeKey)
	if err != nil {
		return nil, fmt.Errorf("could not create addrbook: %w", err)
	}

	// Optionally, start the pex reactor
	//
	// TODO:
	//
	// We need to set Seeds and PersistentPeers on the switch,
	// since it needs to be able to use these (and their DNS names)
	// even if the PEX is off. We can include the DNS name in the NetAddress,
	// but it would still be nice to have a clear list of the current "PersistentPeers"
	// somewhere that we can return with net_info.
	//
	// If PEX is on, it should handle dialing the seeds. Otherwise the switch does it.
	// Note we currently use the addrBook regardless at least for AddOurAddress
	var pexReactor *pex.Reactor
	if config.P2P.PexReactor {
		pexReactor = createPEXReactorAndAddToSwitch(addrBook, config, sw, logger)
	}

	// Add private IDs to addrbook to block those peers being added
	addrBook.AddPrivateIDs(splitAndTrimEmpty(config.P2P.PrivatePeerIDs, ",", " "))

	node := &Node{
		config:        config,
		genesisDoc:    genDoc,
		privValidator: privValidator,

		transport: transport,
		sw:        sw,
		addrBook:  addrBook,
		nodeInfo:  nodeInfo,
		nodeKey:   nodeKey,

		stateStore:       stateStore,
		blockStore:       blockStore,
		pruner:           pruner,
		bcReactor:        bcReactor,
		mempoolReactor:   mempoolReactor,
		mempool:          mempool,
		consensusState:   consensusState,
		consensusReactor: consensusReactor,
		stateSyncReactor: stateSyncReactor,
		stateSync:        stateSync,
		stateSyncGenesis: state, // Shouldn't be necessary, but need a way to pass the genesis state
		pexReactor:       pexReactor,
		evidencePool:     evidencePool,
		proxyApp:         proxyApp,
		txIndexer:        txIndexer,
		indexerService:   indexerService,
		blockIndexer:     blockIndexer,
		eventBus:         eventBus,
	}
	node.BaseService = *service.NewBaseService(logger, "Node", node)

	for _, option := range options {
		option(node)
	}

	return node, nil
}

// OnStart starts the Node. It implements service.Service.
func (n *Node) OnStart() error {
	now := cmttime.Now()
	genTime := n.genesisDoc.GenesisTime
	if genTime.After(now) {
		n.Logger.Info("Genesis time is in the future. Sleeping until then...", "genTime", genTime)
		time.Sleep(genTime.Sub(now))
	}

	// run pprof server if it is enabled
	if n.config.RPC.IsPprofEnabled() {
		n.pprofSrv = n.startPprofServer()
	}

	// begin prometheus metrics gathering if it is enabled
	if n.config.Instrumentation.IsPrometheusEnabled() {
		n.prometheusSrv = n.startPrometheusServer()
	}

	// Start the RPC server before the P2P server
	// so we can eg. receive txs for the first block
	if n.config.RPC.ListenAddress != "" {
		listeners, err := n.startRPC()
		if err != nil {
			return err
		}
		n.rpcListeners = listeners
	}

	// Start the transport.
	addr, err := p2p.NewNetAddressString(p2p.IDAddressString(n.nodeKey.ID(), n.config.P2P.ListenAddress))
	if err != nil {
		return err
	}
	if err := n.transport.Listen(*addr); err != nil {
		return err
	}

	n.isListening = true

	// Start the switch (the P2P server).
	err = n.sw.Start()
	if err != nil {
		return err
	}

	// Always connect to persistent peers
	err = n.sw.DialPeersAsync(splitAndTrimEmpty(n.config.P2P.PersistentPeers, ",", " "))
	if err != nil {
		return fmt.Errorf("could not dial peers from persistent_peers field: %w", err)
	}

	// Run state sync
	if n.stateSync {
		bcR, ok := n.bcReactor.(blockSyncReactor)
		if !ok {
			return fmt.Errorf("this blocksync reactor does not support switching from state sync")
		}
		err := startStateSync(n.stateSyncReactor, bcR, n.stateSyncProvider,
			n.config.StateSync, n.stateStore, n.blockStore, n.stateSyncGenesis)
		if err != nil {
			return fmt.Errorf("failed to start state sync: %w", err)
		}
	}

	// Start background pruning
	if err := n.pruner.Start(); err != nil {
		return fmt.Errorf("failed to start background pruning routine: %w", err)
	}

	return nil
}

// OnStop stops the Node. It implements service.Service.
func (n *Node) OnStop() {
	n.BaseService.OnStop()

	n.Logger.Info("Stopping Node")

	// first stop the non-reactor services
	if err := n.pruner.Stop(); err != nil {
		n.Logger.Error("Error stopping the pruning service", "err", err)
	}
	if err := n.eventBus.Stop(); err != nil {
		n.Logger.Error("Error closing eventBus", "err", err)
	}
	if err := n.indexerService.Stop(); err != nil {
		n.Logger.Error("Error closing indexerService", "err", err)
	}

	// now stop the reactors
	if err := n.sw.Stop(); err != nil {
		n.Logger.Error("Error closing switch", "err", err)
	}

	if err := n.transport.Close(); err != nil {
		n.Logger.Error("Error closing transport", "err", err)
	}

	n.isListening = false

	// finally stop the listeners / external services
	for _, l := range n.rpcListeners {
		n.Logger.Info("Closing rpc listener", "listener", l)
		if err := l.Close(); err != nil {
			n.Logger.Error("Error closing listener", "listener", l, "err", err)
		}
	}

	if pvsc, ok := n.privValidator.(service.Service); ok {
		if err := pvsc.Stop(); err != nil {
			n.Logger.Error("Error closing private validator", "err", err)
		}
	}

	if n.prometheusSrv != nil {
		if err := n.prometheusSrv.Shutdown(context.Background()); err != nil {
			// Error from closing listeners, or context timeout:
			n.Logger.Error("Prometheus HTTP server Shutdown", "err", err)
		}
	}
	if n.pprofSrv != nil {
		if err := n.pprofSrv.Shutdown(context.Background()); err != nil {
			n.Logger.Error("Pprof HTTP server Shutdown", "err", err)
		}
	}
	if n.blockStore != nil {
		n.Logger.Info("Closing blockstore")
		if err := n.blockStore.Close(); err != nil {
			n.Logger.Error("problem closing blockstore", "err", err)
		}
	}
	if n.stateStore != nil {
		n.Logger.Info("Closing statestore")
		if err := n.stateStore.Close(); err != nil {
			n.Logger.Error("problem closing statestore", "err", err)
		}
	}
	if n.evidencePool != nil {
		n.Logger.Info("Closing evidencestore")
		if err := n.EvidencePool().Close(); err != nil {
			n.Logger.Error("problem closing evidencestore", "err", err)
		}
	}
}

// ConfigureRPC makes sure RPC has all the objects it needs to operate.
func (n *Node) ConfigureRPC() (*rpccore.Environment, error) {
	pubKey, err := n.privValidator.GetPubKey()
	if pubKey == nil || err != nil {
		return nil, fmt.Errorf("can't get pubkey: %w", err)
	}
	rpcCoreEnv := rpccore.Environment{
		ProxyAppQuery:   n.proxyApp.Query(),
		ProxyAppMempool: n.proxyApp.Mempool(),

		StateStore:     n.stateStore,
		BlockStore:     n.blockStore,
		EvidencePool:   n.evidencePool,
		ConsensusState: n.consensusState,
		P2PPeers:       n.sw,
		P2PTransport:   n,
		PubKey:         pubKey,

		GenDoc:           n.genesisDoc,
		TxIndexer:        n.txIndexer,
		BlockIndexer:     n.blockIndexer,
		ConsensusReactor: n.consensusReactor,
		EventBus:         n.eventBus,
		Mempool:          n.mempool,

		Logger: n.Logger.With("module", "rpc"),

		Config: *n.config.RPC,
	}
	if err := rpcCoreEnv.InitGenesisChunks(); err != nil {
		return nil, err
	}
	return &rpcCoreEnv, nil
}

func (n *Node) startRPC() ([]net.Listener, error) {
	env, err := n.ConfigureRPC()
	if err != nil {
		return nil, err
	}

	listenAddrs := splitAndTrimEmpty(n.config.RPC.ListenAddress, ",", " ")
	routes := env.GetRoutes()

	if n.config.RPC.Unsafe {
		env.AddUnsafeRoutes(routes)
	}

	config := rpcserver.DefaultConfig()
	config.MaxBodyBytes = n.config.RPC.MaxBodyBytes
	config.MaxHeaderBytes = n.config.RPC.MaxHeaderBytes
	config.MaxOpenConnections = n.config.RPC.MaxOpenConnections
	// If necessary adjust global WriteTimeout to ensure it's greater than
	// TimeoutBroadcastTxCommit.
	// See https://github.com/tendermint/tendermint/issues/3435
	if config.WriteTimeout <= n.config.RPC.TimeoutBroadcastTxCommit {
		config.WriteTimeout = n.config.RPC.TimeoutBroadcastTxCommit + 1*time.Second
	}

	// we may expose the rpc over both a unix and tcp socket
	listeners := make([]net.Listener, len(listenAddrs))
	for i, listenAddr := range listenAddrs {
		mux := http.NewServeMux()
		rpcLogger := n.Logger.With("module", "rpc-server")
		wmLogger := rpcLogger.With("protocol", "websocket")
		wm := rpcserver.NewWebsocketManager(routes,
			rpcserver.OnDisconnect(func(remoteAddr string) {
				err := n.eventBus.UnsubscribeAll(context.Background(), remoteAddr)
				if err != nil && err != cmtpubsub.ErrSubscriptionNotFound {
					wmLogger.Error("Failed to unsubscribe addr from events", "addr", remoteAddr, "err", err)
				}
			}),
			rpcserver.ReadLimit(config.MaxBodyBytes),
			rpcserver.WriteChanCapacity(n.config.RPC.WebSocketWriteBufferSize),
		)
		wm.SetLogger(wmLogger)
		mux.HandleFunc("/websocket", wm.WebsocketHandler)
		rpcserver.RegisterRPCFuncs(mux, routes, rpcLogger)
		listener, err := rpcserver.Listen(
			listenAddr,
			config.MaxOpenConnections,
		)
		if err != nil {
			return nil, err
		}

		var rootHandler http.Handler = mux
		if n.config.RPC.IsCorsEnabled() {
			corsMiddleware := cors.New(cors.Options{
				AllowedOrigins: n.config.RPC.CORSAllowedOrigins,
				AllowedMethods: n.config.RPC.CORSAllowedMethods,
				AllowedHeaders: n.config.RPC.CORSAllowedHeaders,
			})
			rootHandler = corsMiddleware.Handler(mux)
		}
		if n.config.RPC.IsTLSEnabled() {
			go func() {
				if err := rpcserver.ServeTLS(
					listener,
					rootHandler,
					n.config.RPC.CertFile(),
					n.config.RPC.KeyFile(),
					rpcLogger,
					config,
				); err != nil {
					n.Logger.Error("Error serving server with TLS", "err", err)
				}
			}()
		} else {
			go func() {
				if err := rpcserver.Serve(
					listener,
					rootHandler,
					rpcLogger,
					config,
				); err != nil {
					n.Logger.Error("Error serving server", "err", err)
				}
			}()
		}

		listeners[i] = listener
	}

	if n.config.GRPC.ListenAddress != "" {
		listener, err := grpcserver.Listen(n.config.GRPC.ListenAddress)
		if err != nil {
			return nil, err
		}
		opts := []grpcserver.Option{
			grpcserver.WithLogger(n.Logger),
		}
		if n.config.GRPC.VersionService.Enabled {
			opts = append(opts, grpcserver.WithVersionService())
		}
		if n.config.GRPC.BlockService.Enabled {
			opts = append(opts, grpcserver.WithBlockService(n.blockStore, n.eventBus, n.Logger))
		}
		if n.config.GRPC.BlockResultsService.Enabled {
			opts = append(opts, grpcserver.WithBlockResultsService(n.blockStore, n.stateStore, n.Logger))
		}
		go func() {
			if err := grpcserver.Serve(listener, opts...); err != nil {
				n.Logger.Error("Error starting gRPC server", "err", err)
			}
		}()
		listeners = append(listeners, listener)
	}

	if n.config.GRPC.Privileged.ListenAddress != "" {
		listener, err := grpcserver.Listen(n.config.GRPC.Privileged.ListenAddress)
		if err != nil {
			return nil, err
		}
		opts := []grpcprivserver.Option{
			grpcprivserver.WithLogger(n.Logger),
		}
		if n.config.GRPC.Privileged.PruningService.Enabled {
			opts = append(opts, grpcprivserver.WithPruningService(n.pruner, n.Logger))
		}
		go func() {
			if err := grpcprivserver.Serve(listener, opts...); err != nil {
				n.Logger.Error("Error starting privileged gRPC server", "err", err)
			}
		}()
		listeners = append(listeners, listener)
	}

	return listeners, nil
}

// startPrometheusServer starts a Prometheus HTTP server, listening for metrics
// collectors on addr.
func (n *Node) startPrometheusServer() *http.Server {
	srv := &http.Server{
		Addr: n.config.Instrumentation.PrometheusListenAddr,
		Handler: promhttp.InstrumentMetricHandler(
			prometheus.DefaultRegisterer, promhttp.HandlerFor(
				prometheus.DefaultGatherer,
				promhttp.HandlerOpts{MaxRequestsInFlight: n.config.Instrumentation.MaxOpenConnections},
			),
		),
		ReadHeaderTimeout: readHeaderTimeout,
	}
	go func() {
		if err := srv.ListenAndServe(); err != http.ErrServerClosed {
			// Error starting or closing listener:
			n.Logger.Error("Prometheus HTTP server ListenAndServe", "err", err)
		}
	}()
	return srv
}

// starts a ppro
func (n *Node) startPprofServer() *http.Server {
	srv := &http.Server{
		Addr:              n.config.RPC.PprofListenAddress,
		Handler:           nil,
		ReadHeaderTimeout: readHeaderTimeout,
	}
	go func() {
		if err := srv.ListenAndServe(); err != http.ErrServerClosed {
			// Error starting or closing listener:
			n.Logger.Error("pprof HTTP server ListenAndServe", "err", err)
		}
	}()
	return srv
}

// Switch returns the Node's Switch.
func (n *Node) Switch() *p2p.Switch {
	return n.sw
}

// BlockStore returns the Node's BlockStore.
func (n *Node) BlockStore() *store.BlockStore {
	return n.blockStore
}

// ConsensusReactor returns the Node's ConsensusReactor.
func (n *Node) ConsensusReactor() *cs.Reactor {
	return n.consensusReactor
}

// MempoolReactor returns the Node's mempool reactor.
func (n *Node) MempoolReactor() p2p.Reactor {
	return n.mempoolReactor
}

// Mempool returns the Node's mempool.
func (n *Node) Mempool() mempl.Mempool {
	return n.mempool
}

// PEXReactor returns the Node's PEXReactor. It returns nil if PEX is disabled.
func (n *Node) PEXReactor() *pex.Reactor {
	return n.pexReactor
}

// EvidencePool returns the Node's EvidencePool.
func (n *Node) EvidencePool() *evidence.Pool {
	return n.evidencePool
}

// EventBus returns the Node's EventBus.
func (n *Node) EventBus() *types.EventBus {
	return n.eventBus
}

// PrivValidator returns the Node's PrivValidator.
// XXX: for convenience only!
func (n *Node) PrivValidator() types.PrivValidator {
	return n.privValidator
}

// GenesisDoc returns the Node's GenesisDoc.
func (n *Node) GenesisDoc() *types.GenesisDoc {
	return n.genesisDoc
}

// ProxyApp returns the Node's AppConns, representing its connections to the ABCI application.
func (n *Node) ProxyApp() proxy.AppConns {
	return n.proxyApp
}

// Config returns the Node's config.
func (n *Node) Config() *cfg.Config {
	return n.config
}

//------------------------------------------------------------------------------

func (n *Node) Listeners() []string {
	return []string{
		fmt.Sprintf("Listener(@%v)", n.config.P2P.ExternalAddress),
	}
}

func (n *Node) IsListening() bool {
	return n.isListening
}

// NodeInfo returns the Node's Info from the Switch.
func (n *Node) NodeInfo() p2p.NodeInfo {
	return n.nodeInfo
}

func makeNodeInfo(
	config *cfg.Config,
	nodeKey *p2p.NodeKey,
	txIndexer txindex.TxIndexer,
	genDoc *types.GenesisDoc,
	state sm.State,
) (p2p.DefaultNodeInfo, error) {
	txIndexerStatus := "on"
	if _, ok := txIndexer.(*null.TxIndex); ok {
		txIndexerStatus = "off"
	}

	nodeInfo := p2p.DefaultNodeInfo{
		ProtocolVersion: p2p.NewProtocolVersion(
			version.P2PProtocol, // global
			state.Version.Consensus.Block,
			state.Version.Consensus.App,
		),
		DefaultNodeID: nodeKey.ID(),
		Network:       genDoc.ChainID,
		Version:       version.TMCoreSemVer,
		Channels: []byte{
			bc.BlocksyncChannel,
			cs.StateChannel, cs.DataChannel, cs.VoteChannel, cs.VoteSetBitsChannel,
			mempl.MempoolChannel,
			evidence.EvidenceChannel,
			statesync.SnapshotChannel, statesync.ChunkChannel,
		},
		Moniker: config.Moniker,
		Other: p2p.DefaultNodeInfoOther{
			TxIndex:    txIndexerStatus,
			RPCAddress: config.RPC.ListenAddress,
		},
	}

	if config.P2P.PexReactor {
		nodeInfo.Channels = append(nodeInfo.Channels, pex.PexChannel)
	}

	lAddr := config.P2P.ExternalAddress

	if lAddr == "" {
		lAddr = config.P2P.ListenAddress
	}

	nodeInfo.ListenAddr = lAddr

	err := nodeInfo.Validate()
	return nodeInfo, err
}

func createPruner(
	config *cfg.Config,
<<<<<<< HEAD
	blockIndexer indexer.BlockIndexer,
	txIndexer txindex.TxIndexer,
=======
	txIndexer txindex.TxIndexer,
	blockIndexer indexer.BlockIndexer,
>>>>>>> 96f4ab8f
	stateStore sm.Store,
	blockStore *store.BlockStore,
	metrics *sm.Metrics,
	logger log.Logger,
) (*sm.Pruner, error) {
	if err := initApplicationRetainHeight(stateStore); err != nil {
		return nil, err
	}

	prunerOpts := []sm.PrunerOption{
		sm.WithPrunerInterval(config.Storage.Pruning.Interval),
		sm.WithPrunerMetrics(metrics),
	}

	if config.Storage.Pruning.DataCompanion.Enabled {
		err := initCompanionRetainHeights(
			stateStore,
			config.Storage.Pruning.DataCompanion.InitialBlockRetainHeight,
			config.Storage.Pruning.DataCompanion.InitialBlockResultsRetainHeight,
		)
		if err != nil {
			return nil, err
		}
		prunerOpts = append(prunerOpts, sm.WithPrunerCompanionEnabled())
	}

	return sm.NewPruner(stateStore, blockStore, blockIndexer, txIndexer, logger, prunerOpts...), nil
}

// Set the initial application retain height to 0 to avoid the data companion
// pruning blocks before the application indicates it is OK. We set this to 0
// only if the retain height was not set before by the application.
func initApplicationRetainHeight(stateStore sm.Store) error {
	if _, err := stateStore.GetApplicationRetainHeight(); err != nil {
		if errors.Is(err, sm.ErrKeyNotFound) {
			return stateStore.SaveApplicationRetainHeight(0)
		}
		return err
	}
	return nil
}

// Sets the data companion retain heights if one of two possible conditions is
// met:
// 1. One or more of the retain heights has not yet been set.
// 2. One or more of the retain heights is currently 0.
func initCompanionRetainHeights(stateStore sm.Store, initBlockRH, initBlockResultsRH int64) error {
	curBlockRH, err := stateStore.GetCompanionBlockRetainHeight()
	if err != nil && !errors.Is(err, sm.ErrKeyNotFound) {
		return fmt.Errorf("failed to obtain companion block retain height: %w", err)
	}
	if curBlockRH == 0 {
		if err := stateStore.SaveCompanionBlockRetainHeight(initBlockRH); err != nil {
			return fmt.Errorf("failed to set initial data companion block retain height: %w", err)
		}
	}
	curBlockResultsRH, err := stateStore.GetABCIResRetainHeight()
	if err != nil && !errors.Is(err, sm.ErrKeyNotFound) {
		return fmt.Errorf("failed to obtain companion block results retain height: %w", err)
	}
	if curBlockResultsRH == 0 {
		if err := stateStore.SaveABCIResRetainHeight(initBlockResultsRH); err != nil {
			return fmt.Errorf("failed to set initial data companion block results retain height: %w", err)
		}
	}
	return nil
}<|MERGE_RESOLUTION|>--- conflicted
+++ resolved
@@ -253,13 +253,8 @@
 
 	pruner, err := createPruner(
 		config,
-<<<<<<< HEAD
-		blockIndexer,
-		txIndexer,
-=======
 		txIndexer,
 		blockIndexer,
->>>>>>> 96f4ab8f
 		stateStore,
 		blockStore,
 		smMetrics,
@@ -880,13 +875,8 @@
 
 func createPruner(
 	config *cfg.Config,
-<<<<<<< HEAD
-	blockIndexer indexer.BlockIndexer,
-	txIndexer txindex.TxIndexer,
-=======
 	txIndexer txindex.TxIndexer,
 	blockIndexer indexer.BlockIndexer,
->>>>>>> 96f4ab8f
 	stateStore sm.Store,
 	blockStore *store.BlockStore,
 	metrics *sm.Metrics,

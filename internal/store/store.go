--- conflicted
+++ resolved
@@ -5,14 +5,6 @@
 	"fmt"
 	"strconv"
 
-<<<<<<< HEAD
-	"github.com/cosmos/gogoproto/proto"
-	"github.com/google/orderedcode"
-
-	cmterrors "github.com/cometbft/cometbft/types/errors"
-
-=======
->>>>>>> 99fcbc4c
 	dbm "github.com/cometbft/cometbft-db"
 	cmtstore "github.com/cometbft/cometbft/api/cometbft/store/v1"
 	cmtproto "github.com/cometbft/cometbft/api/cometbft/types/v1"
@@ -22,6 +14,7 @@
 	"github.com/cometbft/cometbft/types"
 	cmterrors "github.com/cometbft/cometbft/types/errors"
 	"github.com/cosmos/gogoproto/proto"
+	"github.com/google/orderedcode"
 )
 
 const (
@@ -514,11 +507,7 @@
 	if err := batch.Set(blockMetaKey(height), metaBytes); err != nil {
 		return err
 	}
-<<<<<<< HEAD
-	if err := batch.Set(blockHashKey(hash), []byte(fmt.Sprintf("%d", height))); err != nil {
-=======
-	if err := batch.Set(calcBlockHashKey(hash), []byte(strconv.FormatInt(height, 10))); err != nil {
->>>>>>> 99fcbc4c
+	if err := batch.Set(blockHashKey(hash), []byte(strconv.FormatInt(height, 10))); err != nil {
 		return err
 	}
 
@@ -628,18 +617,6 @@
 	return bsj
 }
 
-<<<<<<< HEAD
-=======
-// mustEncode proto encodes a proto.message and panics if fails.
-func mustEncode(pb proto.Message) []byte {
-	bz, err := proto.Marshal(pb)
-	if err != nil {
-		panic(fmt.Errorf("unable to marshal: %w", err))
-	}
-	return bz
-}
-
->>>>>>> 99fcbc4c
 //-----------------------------------------------------------------------------
 
 // DeleteLatestBlock removes the block pointed to by height,
@@ -687,7 +664,7 @@
 	return nil
 }
 
-// mustEncode proto encodes a proto.message and panics if fails
+// mustEncode proto encodes a proto.message and panics if fails.
 func mustEncode(pb proto.Message) []byte {
 	bz, err := proto.Marshal(pb)
 	if err != nil {
@@ -699,14 +676,14 @@
 //---------------------------------- KEY ENCODING -----------------------------------------
 
 const (
-	// subkeys must be unique within a single DB
+	// subkeys must be unique within a single DB.
 	subkeyBlockMeta   = int64(0)
 	subkeyBlockPart   = int64(1)
 	subkeyBlockCommit = int64(2)
 	subkeySeenCommit  = int64(3)
 	subkeyExtCommit   = int64(4)
 
-	// prefixes must be unique within a single DB
+	// prefixes must be unique within a single DB.
 	prefixBlockHash = int64(-1)
 )
 

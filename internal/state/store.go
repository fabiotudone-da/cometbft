--- conflicted
+++ resolved
@@ -583,11 +583,12 @@
 // This method is used for recovering in the case that we called the Commit ABCI
 // method on the application but crashed before persisting the results.
 func (store dbStore) LoadLastFinalizeBlockResponse(height int64) (*abci.FinalizeBlockResponse, error) {
-<<<<<<< HEAD
+  start := time.Now()
 	buf, err := store.db.Get(calcABCIResponsesKey(height))
 	if err != nil {
 		return nil, err
 	}
+  addTimeSample(store.StoreOptions.Metrics.StoreAccessDurationSeconds.With("method", "load_last_abci_response"), start)()
 	if len(buf) == 0 {
 		// DEPRECATED lastABCIResponseKey
 		// It is possible if this is called directly after an upgrade that
@@ -614,16 +615,6 @@
 		}
 		// END OF DEPRECATED lastABCIResponseKey
 		return nil, fmt.Errorf("expected last ABCI responses at height %d, but none are found", height)
-=======
-	start := time.Now()
-	bz, err := store.db.Get(lastABCIResponseKey)
-	if err != nil {
-		return nil, err
-	}
-	addTimeSample(store.StoreOptions.Metrics.StoreAccessDurationSeconds.With("method", "load_last_abci_response"), start)()
-	if len(bz) == 0 {
-		return nil, errors.New("no last ABCI response has been persisted")
->>>>>>> a54fc7f7
 	}
 	resp := new(abci.FinalizeBlockResponse)
 	err = resp.Unmarshal(buf)
@@ -649,31 +640,7 @@
 	}
 	resp.TxResults = dtxs
 
-<<<<<<< HEAD
 	bz, err := resp.Marshal()
-=======
-	// If the flag is false then we save the ABCIResponse. This can be used for the /BlockResults
-	// query or to reindex an event using the command line.
-	if !store.DiscardABCIResponses {
-		bz, err := resp.Marshal()
-		if err != nil {
-			return err
-		}
-		start := time.Now()
-		if err := store.db.Set(calcABCIResponsesKey(height), bz); err != nil {
-			return err
-		}
-		addTimeSample(store.StoreOptions.Metrics.StoreAccessDurationSeconds.With("method", "save_abci_responses"), start)()
-	}
-
-	// We always save the last ABCI response for crash recovery.
-	// This overwrites the previous saved ABCI Response.
-	response := &cmtstate.ABCIResponsesInfo{
-		FinalizeBlock: resp,
-		Height:        height,
-	}
-	bz, err := response.Marshal()
->>>>>>> a54fc7f7
 	if err != nil {
 		return err
 	}
@@ -682,12 +649,17 @@
 	//
 	// We always save the last ABCI response for crash recovery.
 	// If `store.DiscardABCIResponses` is true, then we delete the previous ABCI response.
-	if store.DiscardABCIResponses && height > 1 {
+	start := time.Now()
+  if store.DiscardABCIResponses && height > 1 {
 		if err := store.db.Delete(calcABCIResponsesKey(height - 1)); err != nil {
 			return err
 		}
-	}
-	return store.db.SetSync(calcABCIResponsesKey(height), bz)
+  }
+  if err := store.db.SetSync(calcABCIResponsesKey(height), bz); err != nil {
+    return err
+  }
+  addTimeSample(store.StoreOptions.Metrics.StoreAccessDurationSeconds.With("method", "save_abci_responses"), start)()
+  return nil
 }
 
 func (store dbStore) getValue(key []byte) ([]byte, error) {

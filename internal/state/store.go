package state

import (
	"encoding/binary"
	"errors"
	"fmt"
	"time"

	dbm "github.com/cometbft/cometbft-db"
	"github.com/go-kit/kit/metrics"

	abci "github.com/cometbft/cometbft/abci/types"
	cmtstate "github.com/cometbft/cometbft/api/cometbft/state/v1"
	cmtproto "github.com/cometbft/cometbft/api/cometbft/types/v1"
	cmtos "github.com/cometbft/cometbft/internal/os"
	cmtmath "github.com/cometbft/cometbft/libs/math"
	"github.com/cometbft/cometbft/types"
	"github.com/cosmos/gogoproto/proto"
	"github.com/google/orderedcode"
)

const (
	// persist validators every valSetCheckpointInterval blocks to avoid
	// LoadValidators taking too much time.
	// https://github.com/tendermint/tendermint/pull/3438
	// 100000 results in ~ 100ms to get 100 validators (see BenchmarkLoadValidators).
	valSetCheckpointInterval = 100000
)

var (
	ErrKeyNotFound        = errors.New("key not found")
	ErrInvalidHeightValue = errors.New("invalid height value")
)

//go:generate ../../scripts/mockery_generate.sh Store

// Store defines the state store interface
//
// It is used to retrieve current state and save and load ABCI responses,
// validators and consensus parameters.
type Store interface {
	// LoadFromDBOrGenesisFile loads the most recent state.
	// If the chain is new it will use the genesis file from the provided genesis file path as the current state.
	LoadFromDBOrGenesisFile(filepath string) (State, error)
	// LoadFromDBOrGenesisDoc loads the most recent state.
	// If the chain is new it will use the genesis doc as the current state.
	LoadFromDBOrGenesisDoc(doc *types.GenesisDoc) (State, error)
	// Load loads the current state of the blockchain
	Load() (State, error)
	// LoadValidators loads the validator set at a given height
	LoadValidators(height int64) (*types.ValidatorSet, error)
	// LoadFinalizeBlockResponse loads the abciResponse for a given height
	LoadFinalizeBlockResponse(height int64) (*abci.FinalizeBlockResponse, error)
	// LoadLastABCIResponse loads the last abciResponse for a given height
	LoadLastFinalizeBlockResponse(height int64) (*abci.FinalizeBlockResponse, error)
	// LoadConsensusParams loads the consensus params for a given height
	LoadConsensusParams(height int64) (types.ConsensusParams, error)
	// Save overwrites the previous state with the updated one
	Save(state State) error
	// SaveFinalizeBlockResponse saves ABCIResponses for a given height
	SaveFinalizeBlockResponse(height int64, res *abci.FinalizeBlockResponse) error
	// Bootstrap is used for bootstrapping state when not starting from a initial height.
	Bootstrap(state State) error
	// PruneStates takes the height from which to start pruning and which height stop at
	PruneStates(fromHeight, toHeight, evidenceThresholdHeight int64) error
	// PruneABCIResponses will prune all ABCI responses below the given height.
	PruneABCIResponses(targetRetainHeight int64) (int64, int64, error)
	// SaveApplicationRetainHeight persists the application retain height from the application
	SaveApplicationRetainHeight(height int64) error
	// GetApplicationRetainHeight returns the retain height set by the application
	GetApplicationRetainHeight() (int64, error)
	// SaveCompanionBlockRetainHeight saves the retain height set by the data companion
	SaveCompanionBlockRetainHeight(height int64) error
	// GetCompanionBlockRetainHeight returns the retain height set by the data companion
	GetCompanionBlockRetainHeight() (int64, error)
	// SaveABCIResRetainHeight persists the retain height for ABCI results set by the data companion
	SaveABCIResRetainHeight(height int64) error
	// GetABCIResRetainHeight returns the last saved retain height for ABCI results set by the data companion
	GetABCIResRetainHeight() (int64, error)
	// Saves the height at which the store is bootstrapped after out of band statesync
	SetOfflineStateSyncHeight(height int64) error
	// Gets the height at which the store is bootstrapped after out of band statesync
	GetOfflineStateSyncHeight() (int64, error)
	// Close closes the connection with the database
	Close() error
}

// dbStore wraps a db (github.com/cometbft/cometbft-db).
type dbStore struct {
	db dbm.DB

	metrics *Metrics

	StoreOptions
}

type StoreOptions struct {
	// DiscardABCIResponses determines whether or not the store
	// retains all ABCIResponses. If DiscardABCIResponses is enabled,
	// the store will maintain only the response object from the latest
	// height.
	DiscardABCIResponses bool

	// Metrics defines the metrics collector to use for the state store.
	// if none is specified then a NopMetrics collector is used.
	Metrics *Metrics
}

var _ Store = (*dbStore)(nil)

func IsEmpty(store dbStore) (bool, error) {
	state, err := store.Load()
	if err != nil {
		return false, err
	}
	return state.IsEmpty(), nil
}

// NewStore creates the dbStore of the state pkg.
func NewStore(db dbm.DB, options StoreOptions) Store {
	m := NopMetrics()
	if options.Metrics != nil {
		m = options.Metrics
	}
	return dbStore{
		db:           db,
		metrics:      m,
		StoreOptions: options,
	}
}

// LoadStateFromDBOrGenesisFile loads the most recent state from the database,
// or creates a new one from the given genesisFilePath.
func (store dbStore) LoadFromDBOrGenesisFile(genesisFilePath string) (State, error) {
	defer addTimeSample(store.metrics.StoreAccessDurationSeconds.With("method", "load_from_db_or_genesis_file"), time.Now())()
	state, err := store.Load()
	if err != nil {
		return State{}, err
	}
	if state.IsEmpty() {
		var err error
		state, err = MakeGenesisStateFromFile(genesisFilePath)
		if err != nil {
			return state, err
		}
	}

	return state, nil
}

// LoadStateFromDBOrGenesisDoc loads the most recent state from the database,
// or creates a new one from the given genesisDoc.
func (store dbStore) LoadFromDBOrGenesisDoc(genesisDoc *types.GenesisDoc) (State, error) {
	defer addTimeSample(store.metrics.StoreAccessDurationSeconds.With("method", "load_from_db_or_genesis_doc"), time.Now())()
	state, err := store.Load()
	if err != nil {
		return State{}, err
	}

	if state.IsEmpty() {
		var err error
		state, err = MakeGenesisState(genesisDoc)
		if err != nil {
			return state, err
		}
	}

	return state, nil
}

// LoadState loads the State from the database.
func (store dbStore) Load() (State, error) {
	return store.loadState(stateKey)
}

func (store dbStore) loadState(key []byte) (state State, err error) {
	start := time.Now()
	buf, err := store.db.Get(key)
	if err != nil {
		return state, err
	}
	if len(buf) == 0 {
		return state, nil
	}
	addTimeSample(store.metrics.StoreAccessDurationSeconds.With("method", "load"), start)()
	sp := new(cmtstate.State)

	err = proto.Unmarshal(buf, sp)
	if err != nil {
		// DATA HAS BEEN CORRUPTED OR THE SPEC HAS CHANGED
		cmtos.Exit(fmt.Sprintf(`LoadState: Data has been corrupted or its spec has changed:
		%v\n`, err))
	}

	sm, err := FromProto(sp)
	if err != nil {
		return state, err
	}
	return *sm, nil
}

// Save persists the State, the ValidatorsInfo, and the ConsensusParamsInfo to the database.
// This flushes the writes (e.g. calls SetSync).
func (store dbStore) Save(state State) error {
	return store.save(state, stateKey)
}

func (store dbStore) save(state State, key []byte) error {
	start := time.Now()

	batch := store.db.NewBatch()
	defer func(batch dbm.Batch) {
		err := batch.Close()
		if err != nil {
			panic(err)
		}
	}(batch)
	nextHeight := state.LastBlockHeight + 1
	// If first block, save validators for the block.
	if nextHeight == 1 {
		nextHeight = state.InitialHeight
		// This extra logic due to validator set changes being delayed 1 block.
		// It may get overwritten due to InitChain validator updates.
		if err := store.saveValidatorsInfo(nextHeight, nextHeight, state.Validators, batch); err != nil {
			return err
		}
	}
	// Save next validators.
	if err := store.saveValidatorsInfo(nextHeight+1, state.LastHeightValidatorsChanged, state.NextValidators, batch); err != nil {
		return err
	}
	// Save next consensus params.
	if err := store.saveConsensusParamsInfo(nextHeight,
		state.LastHeightConsensusParamsChanged, state.ConsensusParams, batch); err != nil {
		return err
	}
	stateMarshallTime := time.Now()
	stateBytes := state.Bytes()
	stateMarshallDiff := time.Since(stateMarshallTime).Seconds()

	if err := batch.Set(key, stateBytes); err != nil {
		return err
	}
	if err := batch.WriteSync(); err != nil {
		panic(err)
	}
	store.metrics.StoreAccessDurationSeconds.With("method", "save").Observe(time.Since(start).Seconds() - stateMarshallDiff)
	return nil
}

// BootstrapState saves a new state, used e.g. by state sync when starting from non-zero height.
func (store dbStore) Bootstrap(state State) error {
	batch := store.db.NewBatch()
	defer func(batch dbm.Batch) {
		err := batch.Close()
		if err != nil {
			panic(err)
		}
	}(batch)
	height := state.LastBlockHeight + 1
	defer addTimeSample(store.metrics.StoreAccessDurationSeconds.With("method", "bootstrap"), time.Now())()
	if height == 1 {
		height = state.InitialHeight
	}

	if height > 1 && !state.LastValidators.IsNilOrEmpty() {
		if err := store.saveValidatorsInfo(height-1, height-1, state.LastValidators, batch); err != nil {
			return err
		}
	}

	if err := store.saveValidatorsInfo(height, height, state.Validators, batch); err != nil {
		return err
	}

	if err := store.saveValidatorsInfo(height+1, height+1, state.NextValidators, batch); err != nil {
		return err
	}

	if err := store.saveConsensusParamsInfo(height,
		state.LastHeightConsensusParamsChanged, state.ConsensusParams, batch); err != nil {
		return err
	}

	if err := batch.Set(stateKey, state.Bytes()); err != nil {
		return err
	}

	if err := batch.WriteSync(); err != nil {
		panic(err)
	}

	return batch.Close()
}

// PruneStates deletes states between the given heights (including from, excluding to). It is not
// guaranteed to delete all states, since the last checkpointed state and states being pointed to by
// e.g. `LastHeightChanged` must remain. The state at to must also exist.
//
// The from parameter is necessary since we can't do a key scan in a performant way due to the key
// encoding not preserving ordering: https://github.com/tendermint/tendermint/issues/4567
// This will cause some old states to be left behind when doing incremental partial prunes,
// specifically older checkpoints and LastHeightChanged targets.
func (store dbStore) PruneStates(from int64, to int64, evidenceThresholdHeight int64) error {
	defer addTimeSample(store.metrics.StoreAccessDurationSeconds.With("method", "prune_states"), time.Now())()
	if from <= 0 || to <= 0 {
		return fmt.Errorf("from height %v and to height %v must be greater than 0", from, to)
	}
	if from >= to {
		return fmt.Errorf("from height %v must be lower than to height %v", from, to)
	}

	valInfo, err := loadValidatorsInfo(store.db, min(to, evidenceThresholdHeight))
	if err != nil {
		return fmt.Errorf("validators at height %v not found: %w", to, err)
	}
	paramsInfo, err := store.loadConsensusParamsInfo(to)
	if err != nil {
		return fmt.Errorf("consensus params at height %v not found: %w", to, err)
	}

	keepVals := make(map[int64]bool)
	if valInfo.ValidatorSet == nil {
		keepVals[valInfo.LastHeightChanged] = true
		keepVals[lastStoredHeightFor(to, valInfo.LastHeightChanged)] = true // keep last checkpoint too
	}
	keepParams := make(map[int64]bool)
	if paramsInfo.ConsensusParams.Equal(&cmtproto.ConsensusParams{}) {
		keepParams[paramsInfo.LastHeightChanged] = true
	}

	batch := store.db.NewBatch()
	defer batch.Close()
	pruned := uint64(0)

	// We have to delete in reverse order, to avoid deleting previous heights that have validator
	// sets and consensus params that we may need to retrieve.
	for h := to - 1; h >= from; h-- {
		// For heights we keep, we must make sure they have the full validator set or consensus
		// params, otherwise they will panic if they're retrieved directly (instead of
		// indirectly via a LastHeightChanged pointer).
		if keepVals[h] {
			v, err := loadValidatorsInfo(store.db, h)
			if err != nil || v.ValidatorSet == nil {
				vip, err := store.LoadValidators(h)
				if err != nil {
					return err
				}

				pvi, err := vip.ToProto()
				if err != nil {
					return err
				}

				v.ValidatorSet = pvi
				v.LastHeightChanged = h

				bz, err := v.Marshal()
				if err != nil {
					return err
				}
				err = batch.Set(validatorsKey(h), bz)
				if err != nil {
					return err
				}
			}
		} else if h < evidenceThresholdHeight {
			err = batch.Delete(validatorsKey(h))
			if err != nil {
				return err
			}
		}
		// else we keep the validator set because we might need
		// it later on for evidence verification

		if keepParams[h] {
			p, err := store.loadConsensusParamsInfo(h)
			if err != nil {
				return err
			}

			if p.ConsensusParams.Equal(&cmtproto.ConsensusParams{}) {
				params, err := store.LoadConsensusParams(h)
				if err != nil {
					return err
				}
				p.ConsensusParams = params.ToProto()

				p.LastHeightChanged = h
				bz, err := p.Marshal()
				if err != nil {
					return err
				}

				err = batch.Set(consensusParamsKey(h), bz)
				if err != nil {
					return err
				}
			}
		} else {
			err = batch.Delete(consensusParamsKey(h))
			if err != nil {
				return err
			}
		}

		err = batch.Delete(abciResponsesKey(h))
		if err != nil {
			return err
		}
		pruned++

		// avoid batches growing too large by flushing to database regularly
		if pruned%1000 == 0 && pruned > 0 {
			err := batch.Write()
			if err != nil {
				return err
			}
			batch.Close()
			batch = store.db.NewBatch()
			defer batch.Close()
		}
	}

	err = batch.WriteSync()
	if err != nil {
		return err
	}

	return nil
}

// PruneABCIResponses attempts to prune all ABCI responses up to, but not
// including, the given height. On success, returns the number of heights
// pruned and the new retain height.
func (store dbStore) PruneABCIResponses(targetRetainHeight int64) (int64, int64, error) {
	defer addTimeSample(store.metrics.StoreAccessDurationSeconds.With("method", "prune_abci_responses"), time.Now())()
	if store.DiscardABCIResponses {
		return 0, 0, nil
	}
	lastRetainHeight, err := store.getLastABCIResponsesRetainHeight()
	if err != nil {
		return 0, 0, fmt.Errorf("failed to look up last ABCI responses retain height: %w", err)
	}
	if lastRetainHeight == 0 {
		lastRetainHeight = 1
	}

	batch := store.db.NewBatch()
	defer batch.Close()

	pruned := int64(0)
	batchPruned := int64(0)

	for h := lastRetainHeight; h < targetRetainHeight; h++ {
		if err := batch.Delete(abciResponsesKey(h)); err != nil {
			return pruned, lastRetainHeight + pruned, fmt.Errorf("failed to delete ABCI responses at height %d: %w", h, err)
		}
		batchPruned++
		if batchPruned >= 1000 {
			if err := batch.Write(); err != nil {
				return pruned, lastRetainHeight + pruned, fmt.Errorf("failed to write ABCI responses deletion batch at height %d: %w", h, err)
			}
			batch.Close()

			pruned += batchPruned
			batchPruned = 0
			if err := store.setLastABCIResponsesRetainHeight(h); err != nil {
				return pruned, lastRetainHeight + pruned, fmt.Errorf("failed to set last ABCI responses retain height: %w", err)
			}

			batch = store.db.NewBatch()
			defer batch.Close()
		}
	}
	return pruned + batchPruned, targetRetainHeight, batch.WriteSync()
}

//------------------------------------------------------------------------

// TxResultsHash returns the root hash of a Merkle tree of
// ExecTxResulst responses (see ABCIResults.Hash)
//
// See merkle.SimpleHashFromByteSlices.
func TxResultsHash(txResults []*abci.ExecTxResult) []byte {
	return types.NewResults(txResults).Hash()
}

// LoadFinalizeBlockResponse loads the DiscardABCIResponses for the given height from the
// database. If the node has D set to true, ErrABCIResponsesNotPersisted
// is persisted. If not found, ErrNoABCIResponsesForHeight is returned.
func (store dbStore) LoadFinalizeBlockResponse(height int64) (*abci.FinalizeBlockResponse, error) {
	if store.DiscardABCIResponses {
		return nil, ErrFinalizeBlockResponsesNotPersisted
	}

<<<<<<< HEAD
	start := time.Now()
	buf, err := store.db.Get(calcABCIResponsesKey(height))
=======
	buf, err := store.db.Get(abciResponsesKey(height))
>>>>>>> 6e3797f8
	if err != nil {
		return nil, err
	}
	if len(buf) == 0 {
		return nil, ErrNoABCIResponsesForHeight{height}
	}
	addTimeSample(store.metrics.StoreAccessDurationSeconds.With("method", "load_abci_responses"), start)()

	resp := new(abci.FinalizeBlockResponse)
	err = resp.Unmarshal(buf)
	if err != nil {
		// The data might be of the legacy ABCI response type, so
		// we try to unmarshal that
		legacyResp := new(cmtstate.LegacyABCIResponses)
		rerr := legacyResp.Unmarshal(buf)
		if rerr != nil {
			// DATA HAS BEEN CORRUPTED OR THE SPEC HAS CHANGED
			cmtos.Exit(fmt.Sprintf(`LoadFinalizeBlockResponse: Data has been corrupted or its spec has
					changed: %v\n`, err))
		}
		// The state store contains the old format. Migrate to
		// the new FinalizeBlockResponse format. Note that the
		// new struct expects the AppHash which we don't have.
		return responseFinalizeBlockFromLegacy(legacyResp), nil
	}

	// TODO: ensure that buf is completely read.

	return resp, nil
}

// LoadLastFinalizeBlockResponses loads the FinalizeBlockResponses from the most recent height.
// The height parameter is used to ensure that the response corresponds to the latest height.
// If not, an error is returned.
//
// This method is used for recovering in the case that we called the Commit ABCI
// method on the application but crashed before persisting the results.
func (store dbStore) LoadLastFinalizeBlockResponse(height int64) (*abci.FinalizeBlockResponse, error) {
	start := time.Now()
	bz, err := store.db.Get(lastABCIResponseKey)
	if err != nil {
		return nil, err
	}
	addTimeSample(store.metrics.StoreAccessDurationSeconds.With("method", "load_last_abci_response"), start)()
	if len(bz) == 0 {
		return nil, errors.New("no last ABCI response has been persisted")
	}

	info := new(cmtstate.ABCIResponsesInfo)
	err = info.Unmarshal(bz)
	if err != nil {
		cmtos.Exit(fmt.Sprintf(`LoadLastFinalizeBlockResponse: Data has been corrupted or its spec has
			changed: %v\n`, err))
	}

	// Here we validate the result by comparing its height to the expected height.
	if height != info.GetHeight() {
		return nil, fmt.Errorf("expected height %d but last stored abci responses was at height %d", height, info.GetHeight())
	}

	// It is possible if this is called directly after an upgrade that
	// FinalizeBlockResponse is nil. In which case we use the legacy
	// ABCI responses
	if info.FinalizeBlock == nil {
		// sanity check
		if info.LegacyAbciResponses == nil {
			panic("state store contains last abci response but it is empty")
		}
		return responseFinalizeBlockFromLegacy(info.LegacyAbciResponses), nil
	}

	return info.FinalizeBlock, nil
}

// SaveFinalizeBlockResponse persists the FinalizeBlockResponse to the database.
// This is useful in case we crash after app.Commit and before s.Save().
// Responses are indexed by height so they can also be loaded later to produce
// Merkle proofs.
//
// CONTRACT: height must be monotonically increasing every time this is called.
func (store dbStore) SaveFinalizeBlockResponse(height int64, resp *abci.FinalizeBlockResponse) error {

	var dtxs []*abci.ExecTxResult
	// strip nil values,
	for _, tx := range resp.TxResults {
		if tx != nil {
			dtxs = append(dtxs, tx)
		}
	}
	resp.TxResults = dtxs

	// If the flag is false then we save the ABCIResponse. This can be used for the /BlockResults
	// query or to reindex an event using the command line.
	if !store.DiscardABCIResponses {
		bz, err := resp.Marshal()
		if err != nil {
			return err
		}
<<<<<<< HEAD
		start := time.Now()
		if err := store.db.Set(calcABCIResponsesKey(height), bz); err != nil {
=======
		if err := store.db.Set(abciResponsesKey(height), bz); err != nil {
>>>>>>> 6e3797f8
			return err
		}
		addTimeSample(store.metrics.StoreAccessDurationSeconds.With("method", "save_abci_responses"), start)()
	}

	// We always save the last ABCI response for crash recovery.
	// This overwrites the previous saved ABCI Response.
	response := &cmtstate.ABCIResponsesInfo{
		FinalizeBlock: resp,
		Height:        height,
	}
	bz, err := response.Marshal()
	if err != nil {
		return err
	}

	return store.db.SetSync(lastABCIResponseKey, bz)
}

func (store dbStore) getValue(key []byte) ([]byte, error) {
	bz, err := store.db.Get(key)
	if err != nil {
		return nil, err
	}

	if len(bz) == 0 {
		return nil, ErrKeyNotFound
	}
	return bz, nil
}

// ApplicationRetainHeight.
func (store dbStore) SaveApplicationRetainHeight(height int64) error {
	return store.db.SetSync(AppRetainHeightKey, int64ToBytes(height))
}

func (store dbStore) GetApplicationRetainHeight() (int64, error) {
	buf, err := store.getValue(AppRetainHeightKey)
	if err != nil {
		return 0, err
	}
	height := int64FromBytes(buf)

	if height < 0 {
		return 0, ErrInvalidHeightValue
	}

	return height, nil
}

// DataCompanionRetainHeight.
func (store dbStore) SaveCompanionBlockRetainHeight(height int64) error {
	return store.db.SetSync(CompanionBlockRetainHeightKey, int64ToBytes(height))
}

func (store dbStore) GetCompanionBlockRetainHeight() (int64, error) {
	buf, err := store.getValue(CompanionBlockRetainHeightKey)
	if err != nil {
		return 0, err
	}
	height := int64FromBytes(buf)

	if height < 0 {
		return 0, ErrInvalidHeightValue
	}

	return height, nil
}

// DataCompanionRetainHeight.
func (store dbStore) SaveABCIResRetainHeight(height int64) error {
	return store.db.SetSync(ABCIResultsRetainHeightKey, int64ToBytes(height))
}

func (store dbStore) GetABCIResRetainHeight() (int64, error) {
	buf, err := store.getValue(ABCIResultsRetainHeightKey)
	if err != nil {
		return 0, err
	}
	height := int64FromBytes(buf)

	if height < 0 {
		return 0, ErrInvalidHeightValue
	}

	return height, nil
}

func (store dbStore) getLastABCIResponsesRetainHeight() (int64, error) {
	bz, err := store.getValue(lastABCIResponsesRetainHeightKey)
	if errors.Is(err, ErrKeyNotFound) {
		return 0, nil
	}
	height := int64FromBytes(bz)
	if height < 0 {
		return 0, ErrInvalidHeightValue
	}
	return height, nil
}

func (store dbStore) setLastABCIResponsesRetainHeight(height int64) error {
	return store.db.SetSync(lastABCIResponsesRetainHeightKey, int64ToBytes(height))
}

//-----------------------------------------------------------------------------

// LoadValidators loads the ValidatorSet for a given height.
// Returns ErrNoValSetForHeight if the validator set can't be found for this height.
func (store dbStore) LoadValidators(height int64) (*types.ValidatorSet, error) {
	start := time.Now()
	valInfo, err := loadValidatorsInfo(store.db, height)
	if err != nil {
		return nil, ErrNoValSetForHeight{height}
	}
	// (WARN) This includes time to unmarshal the validator info
	addTimeSample(store.metrics.StoreAccessDurationSeconds.With("method", "load_validators"), start)()
	if valInfo.ValidatorSet == nil {
		lastStoredHeight := lastStoredHeightFor(height, valInfo.LastHeightChanged)
		valInfo2, err := loadValidatorsInfo(store.db, lastStoredHeight)
		if err != nil || valInfo2.ValidatorSet == nil {
			return nil,
				fmt.Errorf("couldn't find validators at height %d (height %d was originally requested): %w",
					lastStoredHeight,
					height,
					err,
				)
		}

		vs, err := types.ValidatorSetFromProto(valInfo2.ValidatorSet)
		if err != nil {
			return nil, err
		}

		vs.IncrementProposerPriority(cmtmath.SafeConvertInt32(height - lastStoredHeight)) // mutate
		vi2, err := vs.ToProto()
		if err != nil {
			return nil, err
		}

		valInfo2.ValidatorSet = vi2
		valInfo = valInfo2
	}

	vip, err := types.ValidatorSetFromProto(valInfo.ValidatorSet)
	if err != nil {
		return nil, err
	}

	return vip, nil
}

func lastStoredHeightFor(height, lastHeightChanged int64) int64 {
	checkpointHeight := height - height%valSetCheckpointInterval
	return cmtmath.MaxInt64(checkpointHeight, lastHeightChanged)
}

// CONTRACT: Returned ValidatorsInfo can be mutated.
func loadValidatorsInfo(db dbm.DB, height int64) (*cmtstate.ValidatorsInfo, error) {
	buf, err := db.Get(validatorsKey(height))
	if err != nil {
		return nil, err
	}

	if len(buf) == 0 {
		return nil, errors.New("value retrieved from db is empty")
	}

	v := new(cmtstate.ValidatorsInfo)
	err = v.Unmarshal(buf)
	if err != nil {
		// DATA HAS BEEN CORRUPTED OR THE SPEC HAS CHANGED
		cmtos.Exit(fmt.Sprintf(`LoadValidators: Data has been corrupted or its spec has changed:
        %v\n`, err))
	}
	// TODO: ensure that buf is completely read.

	return v, nil
}

// saveValidatorsInfo persists the validator set.
//
// `height` is the effective height for which the validator is responsible for
// signing. It should be called from s.Save(), right before the state itself is
// persisted.
func (store dbStore) saveValidatorsInfo(height, lastHeightChanged int64, valSet *types.ValidatorSet, batch dbm.Batch) error {
	if lastHeightChanged > height {
		return errors.New("lastHeightChanged cannot be greater than ValidatorsInfo height")
	}
	valInfo := &cmtstate.ValidatorsInfo{
		LastHeightChanged: lastHeightChanged,
	}
	// Only persist validator set if it was updated or checkpoint height (see
	// valSetCheckpointInterval) is reached.
	if height == lastHeightChanged || height%valSetCheckpointInterval == 0 {
		pv, err := valSet.ToProto()
		if err != nil {
			return err
		}
		valInfo.ValidatorSet = pv
	}

	bz, err := valInfo.Marshal()
	if err != nil {
		return err
	}
<<<<<<< HEAD
	start := time.Now()
	err = batch.Set(calcValidatorsKey(height), bz)
=======

	err = batch.Set(validatorsKey(height), bz)
>>>>>>> 6e3797f8
	if err != nil {
		return err
	}
	defer addTimeSample(store.metrics.StoreAccessDurationSeconds.With("method", "saveValidatorsInfo"), start)()

	return nil
}

//-----------------------------------------------------------------------------

// ConsensusParamsInfo represents the latest consensus params, or the last height it changed

// LoadConsensusParams loads the ConsensusParams for a given height.
func (store dbStore) LoadConsensusParams(height int64) (types.ConsensusParams, error) {
	var (
		empty   = types.ConsensusParams{}
		emptypb = cmtproto.ConsensusParams{}
	)
	paramsInfo, err := store.loadConsensusParamsInfo(height)
	if err != nil {
		return empty, fmt.Errorf("could not find consensus params for height #%d: %w", height, err)
	}

	if paramsInfo.ConsensusParams.Equal(&emptypb) {
		paramsInfo2, err := store.loadConsensusParamsInfo(paramsInfo.LastHeightChanged)
		if err != nil {
			return empty, fmt.Errorf(
				"couldn't find consensus params at height %d as last changed from height %d: %w",
				paramsInfo.LastHeightChanged,
				height,
				err,
			)
		}

		paramsInfo = paramsInfo2
	}

	return types.ConsensusParamsFromProto(paramsInfo.ConsensusParams), nil
}

func (store dbStore) loadConsensusParamsInfo(height int64) (*cmtstate.ConsensusParamsInfo, error) {
<<<<<<< HEAD
	start := time.Now()
	buf, err := store.db.Get(calcConsensusParamsKey(height))
=======
	buf, err := store.db.Get(consensusParamsKey(height))
>>>>>>> 6e3797f8
	if err != nil {
		return nil, err
	}
	if len(buf) == 0 {
		return nil, errors.New("value retrieved from db is empty")
	}
	addTimeSample(store.metrics.StoreAccessDurationSeconds.With("method", "load_consensus_params"), start)()

	paramsInfo := new(cmtstate.ConsensusParamsInfo)
	if err = paramsInfo.Unmarshal(buf); err != nil {
		// DATA HAS BEEN CORRUPTED OR THE SPEC HAS CHANGED
		cmtos.Exit(fmt.Sprintf(`LoadConsensusParams: Data has been corrupted or its spec has changed:
                %v\n`, err))
	}
	// TODO: ensure that buf is completely read.

	return paramsInfo, nil
}

// saveConsensusParamsInfo persists the consensus params for the next block to disk.
// It should be called from s.Save(), right before the state itself is persisted.
// If the consensus params did not change after processing the latest block,
// only the last height for which they changed is persisted.
func (store dbStore) saveConsensusParamsInfo(nextHeight, changeHeight int64, params types.ConsensusParams, batch dbm.Batch) error {
	paramsInfo := &cmtstate.ConsensusParamsInfo{
		LastHeightChanged: changeHeight,
	}

	if changeHeight == nextHeight {
		paramsInfo.ConsensusParams = params.ToProto()
	}
	bz, err := paramsInfo.Marshal()
	if err != nil {
		return err
	}

	err = batch.Set(consensusParamsKey(nextHeight), bz)
	if err != nil {
		return err
	}

	return nil
}

func (store dbStore) SetOfflineStateSyncHeight(height int64) error {
	err := store.db.SetSync(offlineStateSyncHeight, int64ToBytes(height))
	if err != nil {
		return err
	}
	return nil
}

// Gets the height at which the store is bootstrapped after out of band statesync.
func (store dbStore) GetOfflineStateSyncHeight() (int64, error) {
	buf, err := store.db.Get(offlineStateSyncHeight)
	if err != nil {
		return 0, err
	}

	if len(buf) == 0 {
		return 0, errors.New("value empty")
	}

	height := int64FromBytes(buf)
	if height < 0 {
		return 0, errors.New("invalid value for height: height cannot be negative")
	}
	return height, nil
}

func (store dbStore) Close() error {
	return store.db.Close()
}

func min(a int64, b int64) int64 {
	if a < b {
		return a
	}
	return b
}

// responseFinalizeBlockFromLegacy is a convenience function that takes the old abci responses and morphs
// it to the finalize block response. Note that the app hash is missing.
func responseFinalizeBlockFromLegacy(legacyResp *cmtstate.LegacyABCIResponses) *abci.FinalizeBlockResponse {
	return &abci.FinalizeBlockResponse{
		TxResults:             legacyResp.DeliverTxs,
		ValidatorUpdates:      legacyResp.EndBlock.ValidatorUpdates,
		ConsensusParamUpdates: legacyResp.EndBlock.ConsensusParamUpdates,
		Events:                append(legacyResp.BeginBlock.Events, legacyResp.EndBlock.Events...),
		// NOTE: AppHash is missing in the response but will
		// be caught and filled in consensus/replay.go
	}
}

// ----- Util.
func int64FromBytes(bz []byte) int64 {
	v, _ := binary.Varint(bz)
	return v
}

func int64ToBytes(i int64) []byte {
	buf := make([]byte, binary.MaxVarintLen64)
	n := binary.PutVarint(buf, i)
	return buf[:n]
}

<<<<<<< HEAD
// addTimeSample returns a function that, when called, adds an observation to m.
// The observation added to m is the number of seconds ellapsed since addTimeSample
// was initially called. addTimeSample is meant to be called in a defer to calculate
// the amount of time a function takes to complete.
func addTimeSample(m metrics.Histogram, start time.Time) func() {
	return func() { m.Observe(time.Since(start).Seconds()) }
=======
//---------------------------------- KEY ENCODING -----------------------------------------

const (
	// subkeys must be unique within a single DB.
	subkeyValidators      = int64(5)
	subkeyConsensusParams = int64(6)
	subkeyABCIResponses   = int64(7)
)

var (
	stateKey = []byte("stateKey")

	lastABCIResponseKey              = []byte("lastABCIResponseKey")
	lastABCIResponsesRetainHeightKey = []byte("lastABCIResponsesRetainHeight")
	offlineStateSyncHeight           = []byte("offlineStateSyncHeightKey")
)

func encodeKey(height, prefix int64) []byte {
	res, err := orderedcode.Append(nil, height, prefix)
	if err != nil {
		panic(err)
	}
	return res
}

func validatorsKey(height int64) []byte {
	// Since CometBFT requests block H and validators H+1 on every height, we
	// subtract 1 here so that the block's header and next validators are
	// co-located.
	//
	// ```
	// 1/{subkeyBlockMeta}
	// 1/{subkeyValidators}
	// ```
	// where 1 is the height of the block.
	return encodeKey(height-1, subkeyValidators)
}

func consensusParamsKey(height int64) []byte {
	return encodeKey(height, subkeyConsensusParams)
}

func abciResponsesKey(height int64) []byte {
	return encodeKey(height, subkeyABCIResponses)
>>>>>>> 6e3797f8
}<|MERGE_RESOLUTION|>--- conflicted
+++ resolved
@@ -494,12 +494,9 @@
 		return nil, ErrFinalizeBlockResponsesNotPersisted
 	}
 
-<<<<<<< HEAD
 	start := time.Now()
-	buf, err := store.db.Get(calcABCIResponsesKey(height))
-=======
+	
 	buf, err := store.db.Get(abciResponsesKey(height))
->>>>>>> 6e3797f8
 	if err != nil {
 		return nil, err
 	}
@@ -598,12 +595,10 @@
 		if err != nil {
 			return err
 		}
-<<<<<<< HEAD
+
 		start := time.Now()
-		if err := store.db.Set(calcABCIResponsesKey(height), bz); err != nil {
-=======
+		
 		if err := store.db.Set(abciResponsesKey(height), bz); err != nil {
->>>>>>> 6e3797f8
 			return err
 		}
 		addTimeSample(store.metrics.StoreAccessDurationSeconds.With("method", "save_abci_responses"), start)()
@@ -809,13 +804,10 @@
 	if err != nil {
 		return err
 	}
-<<<<<<< HEAD
+
 	start := time.Now()
-	err = batch.Set(calcValidatorsKey(height), bz)
-=======
-
+	
 	err = batch.Set(validatorsKey(height), bz)
->>>>>>> 6e3797f8
 	if err != nil {
 		return err
 	}
@@ -857,12 +849,9 @@
 }
 
 func (store dbStore) loadConsensusParamsInfo(height int64) (*cmtstate.ConsensusParamsInfo, error) {
-<<<<<<< HEAD
 	start := time.Now()
-	buf, err := store.db.Get(calcConsensusParamsKey(height))
-=======
+	
 	buf, err := store.db.Get(consensusParamsKey(height))
->>>>>>> 6e3797f8
 	if err != nil {
 		return nil, err
 	}
@@ -969,14 +958,14 @@
 	return buf[:n]
 }
 
-<<<<<<< HEAD
 // addTimeSample returns a function that, when called, adds an observation to m.
 // The observation added to m is the number of seconds ellapsed since addTimeSample
 // was initially called. addTimeSample is meant to be called in a defer to calculate
 // the amount of time a function takes to complete.
 func addTimeSample(m metrics.Histogram, start time.Time) func() {
 	return func() { m.Observe(time.Since(start).Seconds()) }
-=======
+}
+
 //---------------------------------- KEY ENCODING -----------------------------------------
 
 const (
@@ -1021,5 +1010,4 @@
 
 func abciResponsesKey(height int64) []byte {
 	return encodeKey(height, subkeyABCIResponses)
->>>>>>> 6e3797f8
 }
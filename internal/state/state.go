--- conflicted
+++ resolved
@@ -15,14 +15,6 @@
 	"github.com/cosmos/gogoproto/proto"
 )
 
-<<<<<<< HEAD
-=======
-// database keys.
-var (
-	stateKey = []byte("stateKey")
-)
-
->>>>>>> 99fcbc4c
 //-----------------------------------------------------------------------------
 
 // InitStateVersion sets the Consensus.Block and Software versions,

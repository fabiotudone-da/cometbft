package types

import (
	"context"
	"fmt"
	"os"
	"testing"

	"github.com/tendermint/tendermint/config"
	"github.com/tendermint/tendermint/crypto/tmhash"
	"github.com/tendermint/tendermint/internal/test/factory"
	tmrand "github.com/tendermint/tendermint/libs/rand"
	tmtime "github.com/tendermint/tendermint/libs/time"
	tmproto "github.com/tendermint/tendermint/proto/tendermint/types"
	"github.com/tendermint/tendermint/types"
)

var cfg *config.Config // NOTE: must be reset for each _test.go file

func TestMain(m *testing.M) {
	var err error
	cfg, err = config.ResetTestRoot("consensus_height_vote_set_test")
	if err != nil {
		panic(err)
	}
	code := m.Run()
	os.RemoveAll(cfg.RootDir)
	os.Exit(code)
}

func TestPeerCatchupRounds(t *testing.T) {
<<<<<<< HEAD
	valSet, privVals := factory.ValidatorSet(10, 1)
=======
	ctx, cancel := context.WithCancel(context.Background())
	defer cancel()

	valSet, privVals := factory.RandValidatorSet(10, 1)
>>>>>>> 02c7dca9

	hvs := NewHeightVoteSet(cfg.ChainID(), 1, valSet)

	vote999_0 := makeVoteHR(ctx, t, 1, 0, 999, privVals)
	added, err := hvs.AddVote(vote999_0, "peer1")
	if !added || err != nil {
		t.Error("Expected to successfully add vote from peer", added, err)
	}

	vote1000_0 := makeVoteHR(ctx, t, 1, 0, 1000, privVals)
	added, err = hvs.AddVote(vote1000_0, "peer1")
	if !added || err != nil {
		t.Error("Expected to successfully add vote from peer", added, err)
	}

	vote1001_0 := makeVoteHR(ctx, t, 1, 0, 1001, privVals)
	added, err = hvs.AddVote(vote1001_0, "peer1")
	if err != ErrGotVoteFromUnwantedRound {
		t.Errorf("expected GotVoteFromUnwantedRoundError, but got %v", err)
	}
	if added {
		t.Error("Expected to *not* add vote from peer, too many catchup rounds.")
	}

	added, err = hvs.AddVote(vote1001_0, "peer2")
	if !added || err != nil {
		t.Error("Expected to successfully add vote from another peer")
	}

}

func makeVoteHR(
	ctx context.Context,
	t *testing.T,
	height int64,
	valIndex, round int32,
	privVals []types.PrivValidator,
) *types.Vote {
	privVal := privVals[valIndex]
	pubKey, err := privVal.GetPubKey(ctx)
	if err != nil {
		panic(err)
	}

	randBytes := tmrand.Bytes(tmhash.Size)

	vote := &types.Vote{
		ValidatorAddress: pubKey.Address(),
		ValidatorIndex:   valIndex,
		Height:           height,
		Round:            round,
		Timestamp:        tmtime.Now(),
		Type:             tmproto.PrecommitType,
		BlockID:          types.BlockID{Hash: randBytes, PartSetHeader: types.PartSetHeader{}},
	}
	chainID := cfg.ChainID()

	v := vote.ToProto()
	err = privVal.SignVote(ctx, chainID, v)
	if err != nil {
		panic(fmt.Sprintf("Error signing vote: %v", err))
	}

	vote.Signature = v.Signature

	return vote
}<|MERGE_RESOLUTION|>--- conflicted
+++ resolved
@@ -29,14 +29,10 @@
 }
 
 func TestPeerCatchupRounds(t *testing.T) {
-<<<<<<< HEAD
-	valSet, privVals := factory.ValidatorSet(10, 1)
-=======
 	ctx, cancel := context.WithCancel(context.Background())
 	defer cancel()
 
-	valSet, privVals := factory.RandValidatorSet(10, 1)
->>>>>>> 02c7dca9
+	valSet, privVals := factory.ValidatorSet(10, 1)
 
 	hvs := NewHeightVoteSet(cfg.ChainID(), 1, valSet)
 

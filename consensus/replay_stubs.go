package consensus

import (
	"context"

	abcicli "github.com/cometbft/cometbft/abci/client"
	abci "github.com/cometbft/cometbft/abci/types"
	"github.com/cometbft/cometbft/libs/clist"
	mempl "github.com/cometbft/cometbft/mempool"
	"github.com/cometbft/cometbft/proxy"
	"github.com/cometbft/cometbft/types"
)

//-----------------------------------------------------------------------------

type emptyMempool struct{}

var _ mempl.Mempool = emptyMempool{}

func (emptyMempool) Lock()            {}
func (emptyMempool) Unlock()          {}
func (emptyMempool) Size() int        { return 0 }
func (emptyMempool) SizeBytes() int64 { return 0 }
func (emptyMempool) CheckTx(types.Tx) (*abcicli.ReqRes, error) {
	return nil, nil
}

func (txmp emptyMempool) RemoveTxByKey(types.TxKey) error {
	return nil
}

func (emptyMempool) ReapMaxBytesMaxGas(int64, int64) types.Txs { return types.Txs{} }
func (emptyMempool) ReapMaxTxs(int) types.Txs                  { return types.Txs{} }
func (emptyMempool) Update(
	int64,
	types.Txs,
	[]*abci.ExecTxResult,
	mempl.PreCheckFunc,
	mempl.PostCheckFunc,
) error {
	return nil
}
<<<<<<< HEAD
func (emptyMempool) Flush()                         {}
func (emptyMempool) FlushAppConn() error            { return nil }
func (emptyMempool) InitChannels(bool)              {}
func (emptyMempool) TxsAvailable() <-chan struct{}  { return make(chan struct{}) }
func (emptyMempool) TxsRemoved() <-chan types.TxKey { return make(chan types.TxKey) }
func (emptyMempool) TxsBytes() int64                { return 0 }
func (emptyMempool) Stop() error                    { return nil }
func (emptyMempool) SetLogger(log.Logger)           {}
func (emptyMempool) NewIterator() mempl.Iterator    { return nil }
=======
func (emptyMempool) Flush()                                 {}
func (emptyMempool) FlushAppConn() error                    { return nil }
func (emptyMempool) TxsAvailable() <-chan struct{}          { return make(chan struct{}) }
func (emptyMempool) EnableTxsAvailable()                    {}
func (emptyMempool) SetTxRemovedCallback(func(types.TxKey)) {}
func (emptyMempool) TxsBytes() int64                        { return 0 }
func (emptyMempool) InMempool(types.TxKey) bool             { return false }
>>>>>>> c2165445

func (emptyMempool) TxsFront() *clist.CElement    { return nil }
func (emptyMempool) TxsWaitChan() <-chan struct{} { return nil }

func (emptyMempool) InitWAL() error { return nil }
func (emptyMempool) CloseWAL()      {}

//-----------------------------------------------------------------------------
// mockProxyApp uses ABCIResponses to give the right results.
//
// Useful because we don't want to call Commit() twice for the same block on
// the real app.

func newMockProxyApp(finalizeBlockResponse *abci.ResponseFinalizeBlock) proxy.AppConnConsensus {
	clientCreator := proxy.NewLocalClientCreator(&mockProxyApp{
		finalizeBlockResponse: finalizeBlockResponse,
	})
	cli, _ := clientCreator.NewABCIClient()
	err := cli.Start()
	if err != nil {
		panic(err)
	}
	return proxy.NewAppConnConsensus(cli, proxy.NopMetrics())
}

type mockProxyApp struct {
	abci.BaseApplication
	finalizeBlockResponse *abci.ResponseFinalizeBlock
}

func (mock *mockProxyApp) FinalizeBlock(context.Context, *abci.RequestFinalizeBlock) (*abci.ResponseFinalizeBlock, error) {
	return mock.finalizeBlockResponse, nil
}<|MERGE_RESOLUTION|>--- conflicted
+++ resolved
@@ -6,6 +6,7 @@
 	abcicli "github.com/cometbft/cometbft/abci/client"
 	abci "github.com/cometbft/cometbft/abci/types"
 	"github.com/cometbft/cometbft/libs/clist"
+	"github.com/cometbft/cometbft/libs/log"
 	mempl "github.com/cometbft/cometbft/mempool"
 	"github.com/cometbft/cometbft/proxy"
 	"github.com/cometbft/cometbft/types"
@@ -40,25 +41,16 @@
 ) error {
 	return nil
 }
-<<<<<<< HEAD
-func (emptyMempool) Flush()                         {}
-func (emptyMempool) FlushAppConn() error            { return nil }
-func (emptyMempool) InitChannels(bool)              {}
-func (emptyMempool) TxsAvailable() <-chan struct{}  { return make(chan struct{}) }
-func (emptyMempool) TxsRemoved() <-chan types.TxKey { return make(chan types.TxKey) }
-func (emptyMempool) TxsBytes() int64                { return 0 }
-func (emptyMempool) Stop() error                    { return nil }
-func (emptyMempool) SetLogger(log.Logger)           {}
-func (emptyMempool) NewIterator() mempl.Iterator    { return nil }
-=======
 func (emptyMempool) Flush()                                 {}
 func (emptyMempool) FlushAppConn() error                    { return nil }
+func (emptyMempool) EnableTxsAvailable()                    {}
 func (emptyMempool) TxsAvailable() <-chan struct{}          { return make(chan struct{}) }
-func (emptyMempool) EnableTxsAvailable()                    {}
 func (emptyMempool) SetTxRemovedCallback(func(types.TxKey)) {}
 func (emptyMempool) TxsBytes() int64                        { return 0 }
+func (emptyMempool) Stop() error                            { return nil }
+func (emptyMempool) SetLogger(log.Logger)                   {}
+func (emptyMempool) NewIterator() mempl.Iterator            { return nil }
 func (emptyMempool) InMempool(types.TxKey) bool             { return false }
->>>>>>> c2165445
 
 func (emptyMempool) TxsFront() *clist.CElement    { return nil }
 func (emptyMempool) TxsWaitChan() <-chan struct{} { return nil }

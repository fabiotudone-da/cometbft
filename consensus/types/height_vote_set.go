package types

import (
	"errors"
	"fmt"
	"strings"
	"sync"

	cmtjson "github.com/cometbft/cometbft/libs/json"
	cmtmath "github.com/cometbft/cometbft/libs/math"
	"github.com/cometbft/cometbft/p2p"
	cmtproto "github.com/cometbft/cometbft/proto/tendermint/types"
	"github.com/cometbft/cometbft/types"
)

type RoundVoteSet struct {
	Prevotes   *types.VoteSet
	Precommits *types.VoteSet
}

var (
	ErrGotVoteFromUnwantedRound = errors.New(
		"peer has sent a vote that does not match our round for more than one round",
	)
)

/*
Keeps track of all VoteSets from round 0 to round 'round'.

Also keeps track of up to one RoundVoteSet greater than
'round' from each peer, to facilitate catchup syncing of commits.

A commit is +2/3 precommits for a block at a round,
but which round is not known in advance, so when a peer
provides a precommit for a round greater than mtx.round,
we create a new entry in roundVoteSets but also remember the
peer to prevent abuse.
We let each peer provide us with up to 2 unexpected "catchup" rounds.
One for their LastCommit round, and another for the official commit round.
*/
type HeightVoteSet struct {
	chainID           string
	height            int64
	valSet            *types.ValidatorSet
	extensionsEnabled bool

	mtx               sync.Mutex
	round             int32                  // max tracked round
	roundVoteSets     map[int32]RoundVoteSet // keys: [0...round]
	peerCatchupRounds map[p2p.ID][]int32     // keys: peer.ID; values: at most 2 rounds
}

func NewHeightVoteSet(chainID string, height int64, valSet *types.ValidatorSet) *HeightVoteSet {
	hvs := &HeightVoteSet{
		chainID:           chainID,
		extensionsEnabled: false,
	}
	hvs.Reset(height, valSet)
	return hvs
}

func NewExtendedHeightVoteSet(chainID string, height int64, valSet *types.ValidatorSet) *HeightVoteSet {
	hvs := &HeightVoteSet{
		chainID:           chainID,
		extensionsEnabled: true,
	}
	hvs.Reset(height, valSet)
	return hvs
}

func (hvs *HeightVoteSet) Reset(height int64, valSet *types.ValidatorSet) {
	hvs.mtx.Lock()
	defer hvs.mtx.Unlock()

	hvs.height = height
	hvs.valSet = valSet
	hvs.roundVoteSets = make(map[int32]RoundVoteSet)
	hvs.peerCatchupRounds = make(map[p2p.ID][]int32)

	hvs.addRound(0)
	hvs.round = 0
}

func (hvs *HeightVoteSet) Height() int64 {
	hvs.mtx.Lock()
	defer hvs.mtx.Unlock()
	return hvs.height
}

func (hvs *HeightVoteSet) Round() int32 {
	hvs.mtx.Lock()
	defer hvs.mtx.Unlock()
	return hvs.round
}

// Create more RoundVoteSets up to round.
func (hvs *HeightVoteSet) SetRound(round int32) {
	hvs.mtx.Lock()
	defer hvs.mtx.Unlock()
	newRound := cmtmath.SafeSubInt32(hvs.round, 1)
	if hvs.round != 0 && (round < newRound) {
		panic("SetRound() must increment hvs.round")
	}
	for r := newRound; r <= round; r++ {
		if _, ok := hvs.roundVoteSets[r]; ok {
			continue // Already exists because peerCatchupRounds.
		}
		hvs.addRound(r)
	}
	hvs.round = round
}

func (hvs *HeightVoteSet) addRound(round int32) {
	if _, ok := hvs.roundVoteSets[round]; ok {
		panic("addRound() for an existing round")
	}
	// log.Debug("addRound(round)", "round", round)
<<<<<<< HEAD
	prevotes := types.NewVoteSet(hvs.chainID, hvs.height, round, tmproto.PrevoteType, hvs.valSet)
	var precommits *types.VoteSet
	if hvs.extensionsEnabled {
		precommits = types.NewExtendedVoteSet(hvs.chainID, hvs.height, round, tmproto.PrecommitType, hvs.valSet)
	} else {
		precommits = types.NewVoteSet(hvs.chainID, hvs.height, round, tmproto.PrecommitType, hvs.valSet)
	}
=======
	prevotes := types.NewVoteSet(hvs.chainID, hvs.height, round, cmtproto.PrevoteType, hvs.valSet)
	precommits := types.NewVoteSet(hvs.chainID, hvs.height, round, cmtproto.PrecommitType, hvs.valSet)
>>>>>>> c67d2f78
	hvs.roundVoteSets[round] = RoundVoteSet{
		Prevotes:   prevotes,
		Precommits: precommits,
	}
}

// Duplicate votes return added=false, err=nil.
// By convention, peerID is "" if origin is self.
func (hvs *HeightVoteSet) AddVote(vote *types.Vote, peerID p2p.ID) (added bool, err error) {
	hvs.mtx.Lock()
	defer hvs.mtx.Unlock()
	if !types.IsVoteTypeValid(vote.Type) {
		return
	}
	voteSet := hvs.getVoteSet(vote.Round, vote.Type)
	if voteSet == nil {
		if rndz := hvs.peerCatchupRounds[peerID]; len(rndz) < 2 {
			hvs.addRound(vote.Round)
			voteSet = hvs.getVoteSet(vote.Round, vote.Type)
			hvs.peerCatchupRounds[peerID] = append(rndz, vote.Round)
		} else {
			// punish peer
			err = ErrGotVoteFromUnwantedRound
			return
		}
	}
	added, err = voteSet.AddVote(vote)
	return
}

func (hvs *HeightVoteSet) Prevotes(round int32) *types.VoteSet {
	hvs.mtx.Lock()
	defer hvs.mtx.Unlock()
	return hvs.getVoteSet(round, cmtproto.PrevoteType)
}

func (hvs *HeightVoteSet) Precommits(round int32) *types.VoteSet {
	hvs.mtx.Lock()
	defer hvs.mtx.Unlock()
	return hvs.getVoteSet(round, cmtproto.PrecommitType)
}

// Last round and blockID that has +2/3 prevotes for a particular block or nil.
// Returns -1 if no such round exists.
func (hvs *HeightVoteSet) POLInfo() (polRound int32, polBlockID types.BlockID) {
	hvs.mtx.Lock()
	defer hvs.mtx.Unlock()
	for r := hvs.round; r >= 0; r-- {
		rvs := hvs.getVoteSet(r, cmtproto.PrevoteType)
		polBlockID, ok := rvs.TwoThirdsMajority()
		if ok {
			return r, polBlockID
		}
	}
	return -1, types.BlockID{}
}

func (hvs *HeightVoteSet) getVoteSet(round int32, voteType cmtproto.SignedMsgType) *types.VoteSet {
	rvs, ok := hvs.roundVoteSets[round]
	if !ok {
		return nil
	}
	switch voteType {
	case cmtproto.PrevoteType:
		return rvs.Prevotes
	case cmtproto.PrecommitType:
		return rvs.Precommits
	default:
		panic(fmt.Sprintf("Unexpected vote type %X", voteType))
	}
}

// If a peer claims that it has 2/3 majority for given blockKey, call this.
// NOTE: if there are too many peers, or too much peer churn,
// this can cause memory issues.
// TODO: implement ability to remove peers too
func (hvs *HeightVoteSet) SetPeerMaj23(
	round int32,
	voteType cmtproto.SignedMsgType,
	peerID p2p.ID,
	blockID types.BlockID) error {
	hvs.mtx.Lock()
	defer hvs.mtx.Unlock()
	if !types.IsVoteTypeValid(voteType) {
		return fmt.Errorf("setPeerMaj23: Invalid vote type %X", voteType)
	}
	voteSet := hvs.getVoteSet(round, voteType)
	if voteSet == nil {
		return nil // something we don't know about yet
	}
	return voteSet.SetPeerMaj23(types.P2PID(peerID), blockID)
}

//---------------------------------------------------------
// string and json

func (hvs *HeightVoteSet) String() string {
	return hvs.StringIndented("")
}

func (hvs *HeightVoteSet) StringIndented(indent string) string {
	hvs.mtx.Lock()
	defer hvs.mtx.Unlock()
	vsStrings := make([]string, 0, (len(hvs.roundVoteSets)+1)*2)
	// rounds 0 ~ hvs.round inclusive
	for round := int32(0); round <= hvs.round; round++ {
		voteSetString := hvs.roundVoteSets[round].Prevotes.StringShort()
		vsStrings = append(vsStrings, voteSetString)
		voteSetString = hvs.roundVoteSets[round].Precommits.StringShort()
		vsStrings = append(vsStrings, voteSetString)
	}
	// all other peer catchup rounds
	for round, roundVoteSet := range hvs.roundVoteSets {
		if round <= hvs.round {
			continue
		}
		voteSetString := roundVoteSet.Prevotes.StringShort()
		vsStrings = append(vsStrings, voteSetString)
		voteSetString = roundVoteSet.Precommits.StringShort()
		vsStrings = append(vsStrings, voteSetString)
	}
	return fmt.Sprintf(`HeightVoteSet{H:%v R:0~%v
%s  %v
%s}`,
		hvs.height, hvs.round,
		indent, strings.Join(vsStrings, "\n"+indent+"  "),
		indent)
}

func (hvs *HeightVoteSet) MarshalJSON() ([]byte, error) {
	hvs.mtx.Lock()
	defer hvs.mtx.Unlock()
	return cmtjson.Marshal(hvs.toAllRoundVotes())
}

func (hvs *HeightVoteSet) toAllRoundVotes() []roundVotes {
	totalRounds := hvs.round + 1
	allVotes := make([]roundVotes, totalRounds)
	// rounds 0 ~ hvs.round inclusive
	for round := int32(0); round < totalRounds; round++ {
		allVotes[round] = roundVotes{
			Round:              round,
			Prevotes:           hvs.roundVoteSets[round].Prevotes.VoteStrings(),
			PrevotesBitArray:   hvs.roundVoteSets[round].Prevotes.BitArrayString(),
			Precommits:         hvs.roundVoteSets[round].Precommits.VoteStrings(),
			PrecommitsBitArray: hvs.roundVoteSets[round].Precommits.BitArrayString(),
		}
	}
	// TODO: all other peer catchup rounds
	return allVotes
}

type roundVotes struct {
	Round              int32    `json:"round"`
	Prevotes           []string `json:"prevotes"`
	PrevotesBitArray   string   `json:"prevotes_bit_array"`
	Precommits         []string `json:"precommits"`
	PrecommitsBitArray string   `json:"precommits_bit_array"`
}<|MERGE_RESOLUTION|>--- conflicted
+++ resolved
@@ -115,18 +115,13 @@
 		panic("addRound() for an existing round")
 	}
 	// log.Debug("addRound(round)", "round", round)
-<<<<<<< HEAD
-	prevotes := types.NewVoteSet(hvs.chainID, hvs.height, round, tmproto.PrevoteType, hvs.valSet)
+	prevotes := types.NewVoteSet(hvs.chainID, hvs.height, round, cmtproto.PrevoteType, hvs.valSet)
 	var precommits *types.VoteSet
 	if hvs.extensionsEnabled {
-		precommits = types.NewExtendedVoteSet(hvs.chainID, hvs.height, round, tmproto.PrecommitType, hvs.valSet)
+		precommits = types.NewExtendedVoteSet(hvs.chainID, hvs.height, round, cmtproto.PrecommitType, hvs.valSet)
 	} else {
-		precommits = types.NewVoteSet(hvs.chainID, hvs.height, round, tmproto.PrecommitType, hvs.valSet)
-	}
-=======
-	prevotes := types.NewVoteSet(hvs.chainID, hvs.height, round, cmtproto.PrevoteType, hvs.valSet)
-	precommits := types.NewVoteSet(hvs.chainID, hvs.height, round, cmtproto.PrecommitType, hvs.valSet)
->>>>>>> c67d2f78
+		precommits = types.NewVoteSet(hvs.chainID, hvs.height, round, cmtproto.PrecommitType, hvs.valSet)
+	}
 	hvs.roundVoteSets[round] = RoundVoteSet{
 		Prevotes:   prevotes,
 		Precommits: precommits,

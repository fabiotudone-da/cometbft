package state

import (
	"encoding/binary"
	"errors"
	"fmt"

	"github.com/cosmos/gogoproto/proto"

	dbm "github.com/cometbft/cometbft-db"

	abci "github.com/cometbft/cometbft/abci/types"
	cmtmath "github.com/cometbft/cometbft/libs/math"
	cmtos "github.com/cometbft/cometbft/libs/os"
	cmtstate "github.com/cometbft/cometbft/proto/tendermint/state"
	cmtproto "github.com/cometbft/cometbft/proto/tendermint/types"
	"github.com/cometbft/cometbft/types"
)

const (
	// persist validators every valSetCheckpointInterval blocks to avoid
	// LoadValidators taking too much time.
	// https://github.com/tendermint/tendermint/pull/3438
	// 100000 results in ~ 100ms to get 100 validators (see BenchmarkLoadValidators)
	valSetCheckpointInterval = 100000
)

var (
	ErrKeyNotFound        = errors.New("key not found")
	ErrInvalidHeightValue = errors.New("invalid height value")
)

//------------------------------------------------------------------------

func calcValidatorsKey(height int64) []byte {
	return []byte(fmt.Sprintf("validatorsKey:%v", height))
}

func calcConsensusParamsKey(height int64) []byte {
	return []byte(fmt.Sprintf("consensusParamsKey:%v", height))
}

func calcABCIResponsesKey(height int64) []byte {
	return []byte(fmt.Sprintf("abciResponsesKey:%v", height))
}

//----------------------

<<<<<<< HEAD
var (
	lastABCIResponseKey              = []byte("lastABCIResponseKey")
	lastABCIResponsesRetainHeightKey = []byte("lastABCIResponsesRetainHeight")
)
=======
var lastABCIResponseKey = []byte("lastABCIResponseKey")
var offlineStateSyncHeight = []byte("offlineStateSyncHeightKey")
>>>>>>> ab93e350

//go:generate ../scripts/mockery_generate.sh Store

// Store defines the state store interface
//
// It is used to retrieve current state and save and load ABCI responses,
// validators and consensus parameters
type Store interface {
	// LoadFromDBOrGenesisFile loads the most recent state.
	// If the chain is new it will use the genesis file from the provided genesis file path as the current state.
	LoadFromDBOrGenesisFile(string) (State, error)
	// LoadFromDBOrGenesisDoc loads the most recent state.
	// If the chain is new it will use the genesis doc as the current state.
	LoadFromDBOrGenesisDoc(*types.GenesisDoc) (State, error)
	// Load loads the current state of the blockchain
	Load() (State, error)
	// LoadValidators loads the validator set at a given height
	LoadValidators(height int64) (*types.ValidatorSet, error)
	// LoadFinalizeBlockResponse loads the abciResponse for a given height
	LoadFinalizeBlockResponse(height int64) (*abci.ResponseFinalizeBlock, error)
	// LoadLastABCIResponse loads the last abciResponse for a given height
	LoadLastFinalizeBlockResponse(height int64) (*abci.ResponseFinalizeBlock, error)
	// LoadConsensusParams loads the consensus params for a given height
	LoadConsensusParams(height int64) (types.ConsensusParams, error)
	// Save overwrites the previous state with the updated one
	Save(state State) error
	// SaveFinalizeBlockResponse saves ABCIResponses for a given height
	SaveFinalizeBlockResponse(height int64, res *abci.ResponseFinalizeBlock) error
	// Bootstrap is used for bootstrapping state when not starting from a initial height.
	Bootstrap(state State) error
	// PruneStates takes the height from which to start pruning and which height stop at
<<<<<<< HEAD
	PruneStates(fromHeight, toHeight, evidenceThresholdHeight int64) error
	// PruneABCIResponses will prune all ABCI responses below the given height.
	PruneABCIResponses(targetRetainHeight int64) (int64, int64, error)
	// SaveApplicationRetainHeight persists the application retain height from the application
	SaveApplicationRetainHeight(height int64) error
	// GetApplicationRetainHeight returns the retain height set by the application
	GetApplicationRetainHeight() (int64, error)
	// SaveCompanionBlockRetainHeight saves the retain height set by the data companion
	SaveCompanionBlockRetainHeight(height int64) error
	// GetCompanionBlockRetainHeight returns the retain height set by the data companion
	GetCompanionBlockRetainHeight() (int64, error)
	// SaveABCIResRetainHeight persists the retain height for ABCI results set by the data companion
	SaveABCIResRetainHeight(height int64) error
	// GetABCIResRetainHeight returns the last saved retain height for ABCI results set by the data companion
	GetABCIResRetainHeight() (int64, error)
=======
	PruneStates(int64, int64, int64) error
	// Saves the height at which the store is bootstrapped after out of band statesync
	SetOfflineStateSyncHeight(height int64) error
	// Gets the height at which the store is bootstrapped after out of band statesync
	GetOfflineStateSyncHeight() (int64, error)
>>>>>>> ab93e350
	// Close closes the connection with the database
	Close() error
}

// dbStore wraps a db (github.com/cometbft/cometbft-db)
type dbStore struct {
	db dbm.DB

	StoreOptions
}

type StoreOptions struct {
	// DiscardABCIResponses determines whether or not the store
	// retains all ABCIResponses. If DiscardABCIResponses is enabled,
	// the store will maintain only the response object from the latest
	// height.
	DiscardABCIResponses bool
}

var _ Store = (*dbStore)(nil)

func IsEmpty(store dbStore) (bool, error) {
	state, err := store.Load()
	if err != nil {
		return false, err
	}
	return state.IsEmpty(), nil
}

// NewStore creates the dbStore of the state pkg.
func NewStore(db dbm.DB, options StoreOptions) Store {
	return dbStore{db, options}
}

// LoadStateFromDBOrGenesisFile loads the most recent state from the database,
// or creates a new one from the given genesisFilePath.
func (store dbStore) LoadFromDBOrGenesisFile(genesisFilePath string) (State, error) {
	state, err := store.Load()
	if err != nil {
		return State{}, err
	}
	if state.IsEmpty() {
		var err error
		state, err = MakeGenesisStateFromFile(genesisFilePath)
		if err != nil {
			return state, err
		}
	}

	return state, nil
}

// LoadStateFromDBOrGenesisDoc loads the most recent state from the database,
// or creates a new one from the given genesisDoc.
func (store dbStore) LoadFromDBOrGenesisDoc(genesisDoc *types.GenesisDoc) (State, error) {
	state, err := store.Load()
	if err != nil {
		return State{}, err
	}

	if state.IsEmpty() {
		var err error
		state, err = MakeGenesisState(genesisDoc)
		if err != nil {
			return state, err
		}
	}

	return state, nil
}

// LoadState loads the State from the database.
func (store dbStore) Load() (State, error) {
	return store.loadState(stateKey)
}

func (store dbStore) loadState(key []byte) (state State, err error) {
	buf, err := store.db.Get(key)
	if err != nil {
		return state, err
	}
	if len(buf) == 0 {
		return state, nil
	}

	sp := new(cmtstate.State)

	err = proto.Unmarshal(buf, sp)
	if err != nil {
		// DATA HAS BEEN CORRUPTED OR THE SPEC HAS CHANGED
		cmtos.Exit(fmt.Sprintf(`LoadState: Data has been corrupted or its spec has changed:
		%v\n`, err))
	}

	sm, err := FromProto(sp)
	if err != nil {
		return state, err
	}
	return *sm, nil
}

// Save persists the State, the ValidatorsInfo, and the ConsensusParamsInfo to the database.
// This flushes the writes (e.g. calls SetSync).
func (store dbStore) Save(state State) error {
	return store.save(state, stateKey)
}

func (store dbStore) save(state State, key []byte) error {
	nextHeight := state.LastBlockHeight + 1
	// If first block, save validators for the block.
	if nextHeight == 1 {
		nextHeight = state.InitialHeight
		// This extra logic due to validator set changes being delayed 1 block.
		// It may get overwritten due to InitChain validator updates.
		if err := store.saveValidatorsInfo(nextHeight, nextHeight, state.Validators); err != nil {
			return err
		}
	}
	// Save next validators.
	if err := store.saveValidatorsInfo(nextHeight+1, state.LastHeightValidatorsChanged, state.NextValidators); err != nil {
		return err
	}

	// Save next consensus params.
	if err := store.saveConsensusParamsInfo(nextHeight,
		state.LastHeightConsensusParamsChanged, state.ConsensusParams); err != nil {
		return err
	}
	err := store.db.SetSync(key, state.Bytes())
	if err != nil {
		return err
	}

	return nil
}

// BootstrapState saves a new state, used e.g. by state sync when starting from non-zero height.
func (store dbStore) Bootstrap(state State) error {
	height := state.LastBlockHeight + 1
	if height == 1 {
		height = state.InitialHeight
	}

	if height > 1 && !state.LastValidators.IsNilOrEmpty() {
		if err := store.saveValidatorsInfo(height-1, height-1, state.LastValidators); err != nil {
			return err
		}
	}

	if err := store.saveValidatorsInfo(height, height, state.Validators); err != nil {
		return err
	}

	if err := store.saveValidatorsInfo(height+1, height+1, state.NextValidators); err != nil {
		return err
	}

	if err := store.saveConsensusParamsInfo(height,
		state.LastHeightConsensusParamsChanged, state.ConsensusParams); err != nil {
		return err
	}

	return store.db.SetSync(stateKey, state.Bytes())
}

// PruneStates deletes states between the given heights (including from, excluding to). It is not
// guaranteed to delete all states, since the last checkpointed state and states being pointed to by
// e.g. `LastHeightChanged` must remain. The state at to must also exist.
//
// The from parameter is necessary since we can't do a key scan in a performant way due to the key
// encoding not preserving ordering: https://github.com/tendermint/tendermint/issues/4567
// This will cause some old states to be left behind when doing incremental partial prunes,
// specifically older checkpoints and LastHeightChanged targets.
func (store dbStore) PruneStates(from int64, to int64, evidenceThresholdHeight int64) error {
	if from <= 0 || to <= 0 {
		return fmt.Errorf("from height %v and to height %v must be greater than 0", from, to)
	}
	if from >= to {
		return fmt.Errorf("from height %v must be lower than to height %v", from, to)
	}

	valInfo, err := loadValidatorsInfo(store.db, min(to, evidenceThresholdHeight))
	if err != nil {
		return fmt.Errorf("validators at height %v not found: %w", to, err)
	}
	paramsInfo, err := store.loadConsensusParamsInfo(to)
	if err != nil {
		return fmt.Errorf("consensus params at height %v not found: %w", to, err)
	}

	keepVals := make(map[int64]bool)
	if valInfo.ValidatorSet == nil {
		keepVals[valInfo.LastHeightChanged] = true
		keepVals[lastStoredHeightFor(to, valInfo.LastHeightChanged)] = true // keep last checkpoint too
	}
	keepParams := make(map[int64]bool)
	if paramsInfo.ConsensusParams.Equal(&cmtproto.ConsensusParams{}) {
		keepParams[paramsInfo.LastHeightChanged] = true
	}

	batch := store.db.NewBatch()
	defer batch.Close()
	pruned := uint64(0)

	// We have to delete in reverse order, to avoid deleting previous heights that have validator
	// sets and consensus params that we may need to retrieve.
	for h := to - 1; h >= from; h-- {
		// For heights we keep, we must make sure they have the full validator set or consensus
		// params, otherwise they will panic if they're retrieved directly (instead of
		// indirectly via a LastHeightChanged pointer).
		if keepVals[h] {
			v, err := loadValidatorsInfo(store.db, h)
			if err != nil || v.ValidatorSet == nil {
				vip, err := store.LoadValidators(h)
				if err != nil {
					return err
				}

				pvi, err := vip.ToProto()
				if err != nil {
					return err
				}

				v.ValidatorSet = pvi
				v.LastHeightChanged = h

				bz, err := v.Marshal()
				if err != nil {
					return err
				}
				err = batch.Set(calcValidatorsKey(h), bz)
				if err != nil {
					return err
				}
			}
		} else if h < evidenceThresholdHeight {
			err = batch.Delete(calcValidatorsKey(h))
			if err != nil {
				return err
			}
		}
		// else we keep the validator set because we might need
		// it later on for evidence verification

		if keepParams[h] {
			p, err := store.loadConsensusParamsInfo(h)
			if err != nil {
				return err
			}

			if p.ConsensusParams.Equal(&cmtproto.ConsensusParams{}) {
				params, err := store.LoadConsensusParams(h)
				if err != nil {
					return err
				}
				p.ConsensusParams = params.ToProto()

				p.LastHeightChanged = h
				bz, err := p.Marshal()
				if err != nil {
					return err
				}

				err = batch.Set(calcConsensusParamsKey(h), bz)
				if err != nil {
					return err
				}
			}
		} else {
			err = batch.Delete(calcConsensusParamsKey(h))
			if err != nil {
				return err
			}
		}

		err = batch.Delete(calcABCIResponsesKey(h))
		if err != nil {
			return err
		}
		pruned++

		// avoid batches growing too large by flushing to database regularly
		if pruned%1000 == 0 && pruned > 0 {
			err := batch.Write()
			if err != nil {
				return err
			}
			batch.Close()
			batch = store.db.NewBatch()
			defer batch.Close()
		}
	}

	err = batch.WriteSync()
	if err != nil {
		return err
	}

	return nil
}

// PruneABCIResponses attempts to prune all ABCI responses up to, but not
// including, the given height. On success, returns the number of heights
// pruned and the new retain height.
func (store dbStore) PruneABCIResponses(targetRetainHeight int64) (int64, int64, error) {
	if store.DiscardABCIResponses {
		return 0, 0, nil
	}
	lastRetainHeight, err := store.getLastABCIResponsesRetainHeight()
	if err != nil {
		return 0, 0, fmt.Errorf("failed to look up last ABCI responses retain height: %w", err)
	}
	if lastRetainHeight == 0 {
		lastRetainHeight = 1
	}

	batch := store.db.NewBatch()
	defer batch.Close()

	pruned := int64(0)
	batchPruned := int64(0)

	for h := lastRetainHeight; h < targetRetainHeight; h++ {
		if err := batch.Delete(calcABCIResponsesKey(h)); err != nil {
			return pruned, lastRetainHeight + pruned, fmt.Errorf("failed to delete ABCI responses at height %d: %w", h, err)
		}
		batchPruned++
		if batchPruned >= 1000 {
			if err := batch.Write(); err != nil {
				return pruned, lastRetainHeight + pruned, fmt.Errorf("failed to write ABCI responses deletion batch at height %d: %w", h, err)
			}
			batch.Close()

			pruned += batchPruned
			batchPruned = 0
			if err := store.setLastABCIResponsesRetainHeight(h); err != nil {
				return pruned, lastRetainHeight + pruned, fmt.Errorf("failed to set last ABCI responses retain height: %w", err)
			}

			batch = store.db.NewBatch()
			defer batch.Close()
		}
	}
	return pruned + batchPruned, targetRetainHeight, batch.WriteSync()
}

//------------------------------------------------------------------------

// TxResultsHash returns the root hash of a Merkle tree of
// ExecTxResulst responses (see ABCIResults.Hash)
//
// See merkle.SimpleHashFromByteSlices
func TxResultsHash(txResults []*abci.ExecTxResult) []byte {
	return types.NewResults(txResults).Hash()
}

// LoadFinalizeBlockResponse loads the DiscardABCIResponses for the given height from the
// database. If the node has D set to true, ErrABCIResponsesNotPersisted
// is persisted. If not found, ErrNoABCIResponsesForHeight is returned.
func (store dbStore) LoadFinalizeBlockResponse(height int64) (*abci.ResponseFinalizeBlock, error) {
	if store.DiscardABCIResponses {
		return nil, ErrFinalizeBlockResponsesNotPersisted
	}

	buf, err := store.db.Get(calcABCIResponsesKey(height))
	if err != nil {
		return nil, err
	}
	if len(buf) == 0 {
		return nil, ErrNoABCIResponsesForHeight{height}
	}

	resp := new(abci.ResponseFinalizeBlock)
	err = resp.Unmarshal(buf)
	if err != nil {
		// The data might be of the legacy ABCI response type, so
		// we try to unmarshal that
		legacyResp := new(cmtstate.LegacyABCIResponses)
		rerr := legacyResp.Unmarshal(buf)
		if rerr != nil {
			// DATA HAS BEEN CORRUPTED OR THE SPEC HAS CHANGED
			cmtos.Exit(fmt.Sprintf(`LoadFinalizeBlockResponse: Data has been corrupted or its spec has
					changed: %v\n`, err))
		}
		// The state store contains the old format. Migrate to
		// the new ResponseFinalizeBlock format. Note that the
		// new struct expects the AppHash which we don't have.
		return responseFinalizeBlockFromLegacy(legacyResp), nil
	}

	// TODO: ensure that buf is completely read.

	return resp, nil
}

// LoadLastFinalizeBlockResponses loads the FinalizeBlockResponses from the most recent height.
// The height parameter is used to ensure that the response corresponds to the latest height.
// If not, an error is returned.
//
// This method is used for recovering in the case that we called the Commit ABCI
// method on the application but crashed before persisting the results.
func (store dbStore) LoadLastFinalizeBlockResponse(height int64) (*abci.ResponseFinalizeBlock, error) {
	bz, err := store.db.Get(lastABCIResponseKey)
	if err != nil {
		return nil, err
	}

	if len(bz) == 0 {
		return nil, errors.New("no last ABCI response has been persisted")
	}

	info := new(cmtstate.ABCIResponsesInfo)
	err = info.Unmarshal(bz)
	if err != nil {
		cmtos.Exit(fmt.Sprintf(`LoadLastFinalizeBlockResponse: Data has been corrupted or its spec has
			changed: %v\n`, err))
	}

	// Here we validate the result by comparing its height to the expected height.
	if height != info.GetHeight() {
		return nil, fmt.Errorf("expected height %d but last stored abci responses was at height %d", height, info.GetHeight())
	}

	// It is possible if this is called directly after an upgrade that
	// ResponseFinalizeBlock is nil. In which case we use the legacy
	// ABCI responses
	if info.ResponseFinalizeBlock == nil {
		// sanity check
		if info.LegacyAbciResponses == nil {
			panic("state store contains last abci response but it is empty")
		}
		return responseFinalizeBlockFromLegacy(info.LegacyAbciResponses), nil
	}

	return info.ResponseFinalizeBlock, nil
}

// SaveFinalizeBlockResponse persists the ResponseFinalizeBlock to the database.
// This is useful in case we crash after app.Commit and before s.Save().
// Responses are indexed by height so they can also be loaded later to produce
// Merkle proofs.
//
// CONTRACT: height must be monotonically increasing every time this is called.
func (store dbStore) SaveFinalizeBlockResponse(height int64, resp *abci.ResponseFinalizeBlock) error {
	var dtxs []*abci.ExecTxResult
	// strip nil values,
	for _, tx := range resp.TxResults {
		if tx != nil {
			dtxs = append(dtxs, tx)
		}
	}
	resp.TxResults = dtxs

	// If the flag is false then we save the ABCIResponse. This can be used for the /BlockResults
	// query or to reindex an event using the command line.
	if !store.DiscardABCIResponses {
		bz, err := resp.Marshal()
		if err != nil {
			return err
		}
		if err := store.db.Set(calcABCIResponsesKey(height), bz); err != nil {
			return err
		}
	}

	// We always save the last ABCI response for crash recovery.
	// This overwrites the previous saved ABCI Response.
	response := &cmtstate.ABCIResponsesInfo{
		ResponseFinalizeBlock: resp,
		Height:                height,
	}
	bz, err := response.Marshal()
	if err != nil {
		return err
	}

	return store.db.SetSync(lastABCIResponseKey, bz)
}

func (store dbStore) getValue(key []byte) ([]byte, error) {
	bz, err := store.db.Get(key)
	if err != nil {
		return nil, err
	}

	if len(bz) == 0 {
		return nil, ErrKeyNotFound
	}
	return bz, nil
}

// ApplicationRetainHeight
func (store dbStore) SaveApplicationRetainHeight(height int64) error {
	return store.db.SetSync(AppRetainHeightKey, int64ToBytes(height))
}

func (store dbStore) GetApplicationRetainHeight() (int64, error) {
	buf, err := store.getValue(AppRetainHeightKey)
	if err != nil {
		return 0, err
	}
	height := int64FromBytes(buf)

	if height < 0 {
		return 0, ErrInvalidHeightValue
	}

	return height, nil
}

// DataCompanionRetainHeight
func (store dbStore) SaveCompanionBlockRetainHeight(height int64) error {
	return store.db.SetSync(CompanionBlockRetainHeightKey, int64ToBytes(height))
}

func (store dbStore) GetCompanionBlockRetainHeight() (int64, error) {
	buf, err := store.getValue(CompanionBlockRetainHeightKey)
	if err != nil {
		return 0, err
	}
	height := int64FromBytes(buf)

	if height < 0 {
		return 0, ErrInvalidHeightValue
	}

	return height, nil
}

// DataCompanionRetainHeight
func (store dbStore) SaveABCIResRetainHeight(height int64) error {
	return store.db.SetSync(ABCIResultsRetainHeightKey, int64ToBytes(height))
}

func (store dbStore) GetABCIResRetainHeight() (int64, error) {
	buf, err := store.getValue(ABCIResultsRetainHeightKey)
	if err != nil {
		return 0, err
	}
	height := int64FromBytes(buf)

	if height < 0 {
		return 0, ErrInvalidHeightValue
	}

	return height, nil
}

func (store dbStore) getLastABCIResponsesRetainHeight() (int64, error) {
	bz, err := store.getValue(lastABCIResponsesRetainHeightKey)
	if errors.Is(err, ErrKeyNotFound) {
		return 0, nil
	}
	height := int64FromBytes(bz)
	if height < 0 {
		return 0, ErrInvalidHeightValue
	}
	return height, nil
}

func (store dbStore) setLastABCIResponsesRetainHeight(height int64) error {
	return store.db.SetSync(lastABCIResponsesRetainHeightKey, int64ToBytes(height))
}

//-----------------------------------------------------------------------------

// LoadValidators loads the ValidatorSet for a given height.
// Returns ErrNoValSetForHeight if the validator set can't be found for this height.
func (store dbStore) LoadValidators(height int64) (*types.ValidatorSet, error) {
	valInfo, err := loadValidatorsInfo(store.db, height)
	if err != nil {
		return nil, ErrNoValSetForHeight{height}
	}
	if valInfo.ValidatorSet == nil {
		lastStoredHeight := lastStoredHeightFor(height, valInfo.LastHeightChanged)
		valInfo2, err := loadValidatorsInfo(store.db, lastStoredHeight)
		if err != nil || valInfo2.ValidatorSet == nil {
			return nil,
				fmt.Errorf("couldn't find validators at height %d (height %d was originally requested): %w",
					lastStoredHeight,
					height,
					err,
				)
		}

		vs, err := types.ValidatorSetFromProto(valInfo2.ValidatorSet)
		if err != nil {
			return nil, err
		}

		vs.IncrementProposerPriority(cmtmath.SafeConvertInt32(height - lastStoredHeight)) // mutate
		vi2, err := vs.ToProto()
		if err != nil {
			return nil, err
		}

		valInfo2.ValidatorSet = vi2
		valInfo = valInfo2
	}

	vip, err := types.ValidatorSetFromProto(valInfo.ValidatorSet)
	if err != nil {
		return nil, err
	}

	return vip, nil
}

func lastStoredHeightFor(height, lastHeightChanged int64) int64 {
	checkpointHeight := height - height%valSetCheckpointInterval
	return cmtmath.MaxInt64(checkpointHeight, lastHeightChanged)
}

// CONTRACT: Returned ValidatorsInfo can be mutated.
func loadValidatorsInfo(db dbm.DB, height int64) (*cmtstate.ValidatorsInfo, error) {
	buf, err := db.Get(calcValidatorsKey(height))
	if err != nil {
		return nil, err
	}

	if len(buf) == 0 {
		return nil, errors.New("value retrieved from db is empty")
	}

	v := new(cmtstate.ValidatorsInfo)
	err = v.Unmarshal(buf)
	if err != nil {
		// DATA HAS BEEN CORRUPTED OR THE SPEC HAS CHANGED
		cmtos.Exit(fmt.Sprintf(`LoadValidators: Data has been corrupted or its spec has changed:
        %v\n`, err))
	}
	// TODO: ensure that buf is completely read.

	return v, nil
}

// saveValidatorsInfo persists the validator set.
//
// `height` is the effective height for which the validator is responsible for
// signing. It should be called from s.Save(), right before the state itself is
// persisted.
func (store dbStore) saveValidatorsInfo(height, lastHeightChanged int64, valSet *types.ValidatorSet) error {
	if lastHeightChanged > height {
		return errors.New("lastHeightChanged cannot be greater than ValidatorsInfo height")
	}
	valInfo := &cmtstate.ValidatorsInfo{
		LastHeightChanged: lastHeightChanged,
	}
	// Only persist validator set if it was updated or checkpoint height (see
	// valSetCheckpointInterval) is reached.
	if height == lastHeightChanged || height%valSetCheckpointInterval == 0 {
		pv, err := valSet.ToProto()
		if err != nil {
			return err
		}
		valInfo.ValidatorSet = pv
	}

	bz, err := valInfo.Marshal()
	if err != nil {
		return err
	}

	err = store.db.Set(calcValidatorsKey(height), bz)
	if err != nil {
		return err
	}

	return nil
}

//-----------------------------------------------------------------------------

// ConsensusParamsInfo represents the latest consensus params, or the last height it changed

// LoadConsensusParams loads the ConsensusParams for a given height.
func (store dbStore) LoadConsensusParams(height int64) (types.ConsensusParams, error) {
	var (
		empty   = types.ConsensusParams{}
		emptypb = cmtproto.ConsensusParams{}
	)
	paramsInfo, err := store.loadConsensusParamsInfo(height)
	if err != nil {
		return empty, fmt.Errorf("could not find consensus params for height #%d: %w", height, err)
	}

	if paramsInfo.ConsensusParams.Equal(&emptypb) {
		paramsInfo2, err := store.loadConsensusParamsInfo(paramsInfo.LastHeightChanged)
		if err != nil {
			return empty, fmt.Errorf(
				"couldn't find consensus params at height %d as last changed from height %d: %w",
				paramsInfo.LastHeightChanged,
				height,
				err,
			)
		}

		paramsInfo = paramsInfo2
	}

	return types.ConsensusParamsFromProto(paramsInfo.ConsensusParams), nil
}

func (store dbStore) loadConsensusParamsInfo(height int64) (*cmtstate.ConsensusParamsInfo, error) {
	buf, err := store.db.Get(calcConsensusParamsKey(height))
	if err != nil {
		return nil, err
	}
	if len(buf) == 0 {
		return nil, errors.New("value retrieved from db is empty")
	}

	paramsInfo := new(cmtstate.ConsensusParamsInfo)
	if err = paramsInfo.Unmarshal(buf); err != nil {
		// DATA HAS BEEN CORRUPTED OR THE SPEC HAS CHANGED
		cmtos.Exit(fmt.Sprintf(`LoadConsensusParams: Data has been corrupted or its spec has changed:
                %v\n`, err))
	}
	// TODO: ensure that buf is completely read.

	return paramsInfo, nil
}

// saveConsensusParamsInfo persists the consensus params for the next block to disk.
// It should be called from s.Save(), right before the state itself is persisted.
// If the consensus params did not change after processing the latest block,
// only the last height for which they changed is persisted.
func (store dbStore) saveConsensusParamsInfo(nextHeight, changeHeight int64, params types.ConsensusParams) error {
	paramsInfo := &cmtstate.ConsensusParamsInfo{
		LastHeightChanged: changeHeight,
	}

	if changeHeight == nextHeight {
		paramsInfo.ConsensusParams = params.ToProto()
	}
	bz, err := paramsInfo.Marshal()
	if err != nil {
		return err
	}

	err = store.db.Set(calcConsensusParamsKey(nextHeight), bz)
	if err != nil {
		return err
	}

	return nil
}

func (store dbStore) SetOfflineStateSyncHeight(height int64) error {
	err := store.db.SetSync(offlineStateSyncHeight, int64ToBytes(height))
	if err != nil {
		return err
	}
	return nil

}

// Gets the height at which the store is bootstrapped after out of band statesync
func (store dbStore) GetOfflineStateSyncHeight() (int64, error) {

	buf, err := store.db.Get(offlineStateSyncHeight)
	if err != nil {
		return 0, err
	}

	if len(buf) == 0 {
		return 0, errors.New("value empty")
	}

	height := int64FromBytes(buf)
	if height < 0 {
		return 0, errors.New("invalid value for height: height cannot be negative")
	}
	return height, nil
}

func (store dbStore) Close() error {
	return store.db.Close()
}

func min(a int64, b int64) int64 {
	if a < b {
		return a
	}
	return b
}

// responseFinalizeBlockFromLegacy is a convenience function that takes the old abci responses and morphs
// it to the finalize block response. Note that the app hash is missing
func responseFinalizeBlockFromLegacy(legacyResp *cmtstate.LegacyABCIResponses) *abci.ResponseFinalizeBlock {
	return &abci.ResponseFinalizeBlock{
		TxResults:             legacyResp.DeliverTxs,
		ValidatorUpdates:      legacyResp.EndBlock.ValidatorUpdates,
		ConsensusParamUpdates: legacyResp.EndBlock.ConsensusParamUpdates,
		Events:                append(legacyResp.BeginBlock.Events, legacyResp.EndBlock.Events...),
		// NOTE: AppHash is missing in the response but will
		// be caught and filled in consensus/replay.go
	}
}

<<<<<<< HEAD
// ----- Util
=======
>>>>>>> ab93e350
func int64FromBytes(bz []byte) int64 {
	v, _ := binary.Varint(bz)
	return v
}

func int64ToBytes(i int64) []byte {
	buf := make([]byte, binary.MaxVarintLen64)
	n := binary.PutVarint(buf, i)
	return buf[:n]
}<|MERGE_RESOLUTION|>--- conflicted
+++ resolved
@@ -46,15 +46,11 @@
 
 //----------------------
 
-<<<<<<< HEAD
 var (
 	lastABCIResponseKey              = []byte("lastABCIResponseKey")
 	lastABCIResponsesRetainHeightKey = []byte("lastABCIResponsesRetainHeight")
+	offlineStateSyncHeight           = []byte("offlineStateSyncHeightKey")
 )
-=======
-var lastABCIResponseKey = []byte("lastABCIResponseKey")
-var offlineStateSyncHeight = []byte("offlineStateSyncHeightKey")
->>>>>>> ab93e350
 
 //go:generate ../scripts/mockery_generate.sh Store
 
@@ -86,7 +82,6 @@
 	// Bootstrap is used for bootstrapping state when not starting from a initial height.
 	Bootstrap(state State) error
 	// PruneStates takes the height from which to start pruning and which height stop at
-<<<<<<< HEAD
 	PruneStates(fromHeight, toHeight, evidenceThresholdHeight int64) error
 	// PruneABCIResponses will prune all ABCI responses below the given height.
 	PruneABCIResponses(targetRetainHeight int64) (int64, int64, error)
@@ -102,13 +97,10 @@
 	SaveABCIResRetainHeight(height int64) error
 	// GetABCIResRetainHeight returns the last saved retain height for ABCI results set by the data companion
 	GetABCIResRetainHeight() (int64, error)
-=======
-	PruneStates(int64, int64, int64) error
 	// Saves the height at which the store is bootstrapped after out of band statesync
 	SetOfflineStateSyncHeight(height int64) error
 	// Gets the height at which the store is bootstrapped after out of band statesync
 	GetOfflineStateSyncHeight() (int64, error)
->>>>>>> ab93e350
 	// Close closes the connection with the database
 	Close() error
 }
@@ -863,12 +855,10 @@
 		return err
 	}
 	return nil
-
 }
 
 // Gets the height at which the store is bootstrapped after out of band statesync
 func (store dbStore) GetOfflineStateSyncHeight() (int64, error) {
-
 	buf, err := store.db.Get(offlineStateSyncHeight)
 	if err != nil {
 		return 0, err
@@ -909,10 +899,7 @@
 	}
 }
 
-<<<<<<< HEAD
 // ----- Util
-=======
->>>>>>> ab93e350
 func int64FromBytes(bz []byte) int64 {
 	v, _ := binary.Varint(bz)
 	return v

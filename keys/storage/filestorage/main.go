--- conflicted
+++ resolved
@@ -22,20 +22,14 @@
 const (
 	// BlockType is the type of block.
 	BlockType = "Tendermint Light Client"
-<<<<<<< HEAD
-	PrivExt   = "tlc"
-	PubExt    = "pub"
-	keyPerm   = os.FileMode(0600)
-	// pubPerm   = os.FileMode(0644)
-=======
+
 	// PrivExt is the extension for private keys.
 	PrivExt = "tlc"
 	// PubExt is the extensions for public keys.
 	PubExt = "pub"
 
 	keyPerm = os.FileMode(0600)
-	pubPerm = os.FileMode(0644)
->>>>>>> 8e7f0e77
+	// pubPerm = os.FileMode(0644)
 	dirPerm = os.FileMode(0700)
 )
 

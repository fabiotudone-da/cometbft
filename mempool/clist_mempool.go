--- conflicted
+++ resolved
@@ -398,12 +398,8 @@
 		}
 
 		// update metrics
-<<<<<<< HEAD
 		mem.Metrics.Size.Set(float64(mem.Size()))
-=======
-		mem.metrics.Size.Set(float64(mem.Size()))
-		mem.metrics.SizeBytes.Set(float64(mem.SizeBytes()))
->>>>>>> 53aa4393
+		mem.Metrics.SizeBytes.Set(float64(mem.SizeBytes()))
 
 	default:
 		// ignore other messages
@@ -731,12 +727,8 @@
 	}
 
 	// Update metrics
-<<<<<<< HEAD
 	mem.Metrics.Size.Set(float64(mem.Size()))
-=======
-	mem.metrics.Size.Set(float64(mem.Size()))
-	mem.metrics.SizeBytes.Set(float64(mem.SizeBytes()))
->>>>>>> 53aa4393
+	mem.Metrics.SizeBytes.Set(float64(mem.SizeBytes()))
 
 	return nil
 }
